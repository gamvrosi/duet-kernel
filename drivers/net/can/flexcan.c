/*
 * flexcan.c - FLEXCAN CAN controller driver
 *
 * Copyright (c) 2005-2006 Varma Electronics Oy
 * Copyright (c) 2009 Sascha Hauer, Pengutronix
 * Copyright (c) 2010 Marc Kleine-Budde, Pengutronix
 *
 * Based on code originally by Andrey Volkov <avolkov@varma-el.com>
 *
 * LICENCE:
 * This program is free software; you can redistribute it and/or
 * modify it under the terms of the GNU General Public License as
 * published by the Free Software Foundation version 2.
 *
 * This program is distributed in the hope that it will be useful,
 * but WITHOUT ANY WARRANTY; without even the implied warranty of
 * MERCHANTABILITY or FITNESS FOR A PARTICULAR PURPOSE.  See the
 * GNU General Public License for more details.
 *
 */

#include <linux/netdevice.h>
#include <linux/can.h>
#include <linux/can/dev.h>
#include <linux/can/error.h>
#include <linux/can/led.h>
#include <linux/clk.h>
#include <linux/delay.h>
#include <linux/if_arp.h>
#include <linux/if_ether.h>
#include <linux/interrupt.h>
#include <linux/io.h>
#include <linux/kernel.h>
#include <linux/list.h>
#include <linux/module.h>
#include <linux/of.h>
#include <linux/of_device.h>
#include <linux/platform_device.h>
#include <linux/regulator/consumer.h>

#define DRV_NAME			"flexcan"

/* 8 for RX fifo and 2 error handling */
#define FLEXCAN_NAPI_WEIGHT		(8 + 2)

/* FLEXCAN module configuration register (CANMCR) bits */
#define FLEXCAN_MCR_MDIS		BIT(31)
#define FLEXCAN_MCR_FRZ			BIT(30)
#define FLEXCAN_MCR_FEN			BIT(29)
#define FLEXCAN_MCR_HALT		BIT(28)
#define FLEXCAN_MCR_NOT_RDY		BIT(27)
#define FLEXCAN_MCR_WAK_MSK		BIT(26)
#define FLEXCAN_MCR_SOFTRST		BIT(25)
#define FLEXCAN_MCR_FRZ_ACK		BIT(24)
#define FLEXCAN_MCR_SUPV		BIT(23)
#define FLEXCAN_MCR_SLF_WAK		BIT(22)
#define FLEXCAN_MCR_WRN_EN		BIT(21)
#define FLEXCAN_MCR_LPM_ACK		BIT(20)
#define FLEXCAN_MCR_WAK_SRC		BIT(19)
#define FLEXCAN_MCR_DOZE		BIT(18)
#define FLEXCAN_MCR_SRX_DIS		BIT(17)
#define FLEXCAN_MCR_BCC			BIT(16)
#define FLEXCAN_MCR_LPRIO_EN		BIT(13)
#define FLEXCAN_MCR_AEN			BIT(12)
#define FLEXCAN_MCR_MAXMB(x)		((x) & 0x7f)
#define FLEXCAN_MCR_IDAM_A		(0 << 8)
#define FLEXCAN_MCR_IDAM_B		(1 << 8)
#define FLEXCAN_MCR_IDAM_C		(2 << 8)
#define FLEXCAN_MCR_IDAM_D		(3 << 8)

/* FLEXCAN control register (CANCTRL) bits */
#define FLEXCAN_CTRL_PRESDIV(x)		(((x) & 0xff) << 24)
#define FLEXCAN_CTRL_RJW(x)		(((x) & 0x03) << 22)
#define FLEXCAN_CTRL_PSEG1(x)		(((x) & 0x07) << 19)
#define FLEXCAN_CTRL_PSEG2(x)		(((x) & 0x07) << 16)
#define FLEXCAN_CTRL_BOFF_MSK		BIT(15)
#define FLEXCAN_CTRL_ERR_MSK		BIT(14)
#define FLEXCAN_CTRL_CLK_SRC		BIT(13)
#define FLEXCAN_CTRL_LPB		BIT(12)
#define FLEXCAN_CTRL_TWRN_MSK		BIT(11)
#define FLEXCAN_CTRL_RWRN_MSK		BIT(10)
#define FLEXCAN_CTRL_SMP		BIT(7)
#define FLEXCAN_CTRL_BOFF_REC		BIT(6)
#define FLEXCAN_CTRL_TSYN		BIT(5)
#define FLEXCAN_CTRL_LBUF		BIT(4)
#define FLEXCAN_CTRL_LOM		BIT(3)
#define FLEXCAN_CTRL_PROPSEG(x)		((x) & 0x07)
#define FLEXCAN_CTRL_ERR_BUS		(FLEXCAN_CTRL_ERR_MSK)
#define FLEXCAN_CTRL_ERR_STATE \
	(FLEXCAN_CTRL_TWRN_MSK | FLEXCAN_CTRL_RWRN_MSK | \
	 FLEXCAN_CTRL_BOFF_MSK)
#define FLEXCAN_CTRL_ERR_ALL \
	(FLEXCAN_CTRL_ERR_BUS | FLEXCAN_CTRL_ERR_STATE)

/* FLEXCAN control register 2 (CTRL2) bits */
#define FLEXCAN_CRL2_ECRWRE		BIT(29)
#define FLEXCAN_CRL2_WRMFRZ		BIT(28)
#define FLEXCAN_CRL2_RFFN(x)		(((x) & 0x0f) << 24)
#define FLEXCAN_CRL2_TASD(x)		(((x) & 0x1f) << 19)
#define FLEXCAN_CRL2_MRP		BIT(18)
#define FLEXCAN_CRL2_RRS		BIT(17)
#define FLEXCAN_CRL2_EACEN		BIT(16)

/* FLEXCAN memory error control register (MECR) bits */
#define FLEXCAN_MECR_ECRWRDIS		BIT(31)
#define FLEXCAN_MECR_HANCEI_MSK		BIT(19)
#define FLEXCAN_MECR_FANCEI_MSK		BIT(18)
#define FLEXCAN_MECR_CEI_MSK		BIT(16)
#define FLEXCAN_MECR_HAERRIE		BIT(15)
#define FLEXCAN_MECR_FAERRIE		BIT(14)
#define FLEXCAN_MECR_EXTERRIE		BIT(13)
#define FLEXCAN_MECR_RERRDIS		BIT(9)
#define FLEXCAN_MECR_ECCDIS		BIT(8)
#define FLEXCAN_MECR_NCEFAFRZ		BIT(7)

/* FLEXCAN error and status register (ESR) bits */
#define FLEXCAN_ESR_TWRN_INT		BIT(17)
#define FLEXCAN_ESR_RWRN_INT		BIT(16)
#define FLEXCAN_ESR_BIT1_ERR		BIT(15)
#define FLEXCAN_ESR_BIT0_ERR		BIT(14)
#define FLEXCAN_ESR_ACK_ERR		BIT(13)
#define FLEXCAN_ESR_CRC_ERR		BIT(12)
#define FLEXCAN_ESR_FRM_ERR		BIT(11)
#define FLEXCAN_ESR_STF_ERR		BIT(10)
#define FLEXCAN_ESR_TX_WRN		BIT(9)
#define FLEXCAN_ESR_RX_WRN		BIT(8)
#define FLEXCAN_ESR_IDLE		BIT(7)
#define FLEXCAN_ESR_TXRX		BIT(6)
#define FLEXCAN_EST_FLT_CONF_SHIFT	(4)
#define FLEXCAN_ESR_FLT_CONF_MASK	(0x3 << FLEXCAN_EST_FLT_CONF_SHIFT)
#define FLEXCAN_ESR_FLT_CONF_ACTIVE	(0x0 << FLEXCAN_EST_FLT_CONF_SHIFT)
#define FLEXCAN_ESR_FLT_CONF_PASSIVE	(0x1 << FLEXCAN_EST_FLT_CONF_SHIFT)
#define FLEXCAN_ESR_BOFF_INT		BIT(2)
#define FLEXCAN_ESR_ERR_INT		BIT(1)
#define FLEXCAN_ESR_WAK_INT		BIT(0)
#define FLEXCAN_ESR_ERR_BUS \
	(FLEXCAN_ESR_BIT1_ERR | FLEXCAN_ESR_BIT0_ERR | \
	 FLEXCAN_ESR_ACK_ERR | FLEXCAN_ESR_CRC_ERR | \
	 FLEXCAN_ESR_FRM_ERR | FLEXCAN_ESR_STF_ERR)
#define FLEXCAN_ESR_ERR_STATE \
	(FLEXCAN_ESR_TWRN_INT | FLEXCAN_ESR_RWRN_INT | FLEXCAN_ESR_BOFF_INT)
#define FLEXCAN_ESR_ERR_ALL \
	(FLEXCAN_ESR_ERR_BUS | FLEXCAN_ESR_ERR_STATE)
#define FLEXCAN_ESR_ALL_INT \
	(FLEXCAN_ESR_TWRN_INT | FLEXCAN_ESR_RWRN_INT | \
	 FLEXCAN_ESR_BOFF_INT | FLEXCAN_ESR_ERR_INT)

/* FLEXCAN interrupt flag register (IFLAG) bits */
/* Errata ERR005829 step7: Reserve first valid MB */
#define FLEXCAN_TX_BUF_RESERVED		8
#define FLEXCAN_TX_BUF_ID		9
#define FLEXCAN_IFLAG_BUF(x)		BIT(x)
#define FLEXCAN_IFLAG_RX_FIFO_OVERFLOW	BIT(7)
#define FLEXCAN_IFLAG_RX_FIFO_WARN	BIT(6)
#define FLEXCAN_IFLAG_RX_FIFO_AVAILABLE	BIT(5)
#define FLEXCAN_IFLAG_DEFAULT \
	(FLEXCAN_IFLAG_RX_FIFO_OVERFLOW | FLEXCAN_IFLAG_RX_FIFO_AVAILABLE | \
	 FLEXCAN_IFLAG_BUF(FLEXCAN_TX_BUF_ID))

/* FLEXCAN message buffers */
#define FLEXCAN_MB_CNT_CODE(x)		(((x) & 0xf) << 24)
#define FLEXCAN_MB_CODE_RX_INACTIVE	(0x0 << 24)
#define FLEXCAN_MB_CODE_RX_EMPTY	(0x4 << 24)
#define FLEXCAN_MB_CODE_RX_FULL		(0x2 << 24)
#define FLEXCAN_MB_CODE_RX_OVERRRUN	(0x6 << 24)
#define FLEXCAN_MB_CODE_RX_RANSWER	(0xa << 24)

#define FLEXCAN_MB_CODE_TX_INACTIVE	(0x8 << 24)
#define FLEXCAN_MB_CODE_TX_ABORT	(0x9 << 24)
#define FLEXCAN_MB_CODE_TX_DATA		(0xc << 24)
#define FLEXCAN_MB_CODE_TX_TANSWER	(0xe << 24)

#define FLEXCAN_MB_CNT_SRR		BIT(22)
#define FLEXCAN_MB_CNT_IDE		BIT(21)
#define FLEXCAN_MB_CNT_RTR		BIT(20)
#define FLEXCAN_MB_CNT_LENGTH(x)	(((x) & 0xf) << 16)
#define FLEXCAN_MB_CNT_TIMESTAMP(x)	((x) & 0xffff)

#define FLEXCAN_MB_CODE_MASK		(0xf0ffffff)

#define FLEXCAN_TIMEOUT_US             (50)

/*
 * FLEXCAN hardware feature flags
 *
 * Below is some version info we got:
 *    SOC   Version   IP-Version  Glitch-  [TR]WRN_INT  Memory err
 *                                Filter?   connected?  detection
 *   MX25  FlexCAN2  03.00.00.00     no         no         no
 *   MX28  FlexCAN2  03.00.04.00    yes        yes         no
 *   MX35  FlexCAN2  03.00.00.00     no         no         no
 *   MX53  FlexCAN2  03.00.00.00    yes         no         no
 *   MX6s  FlexCAN3  10.00.12.00    yes        yes         no
 *   VF610 FlexCAN3  ?               no        yes        yes
 *
 * Some SOCs do not have the RX_WARN & TX_WARN interrupt line connected.
 */
#define FLEXCAN_HAS_V10_FEATURES	BIT(1) /* For core version >= 10 */
#define FLEXCAN_HAS_BROKEN_ERR_STATE	BIT(2) /* [TR]WRN_INT not connected */
#define FLEXCAN_HAS_MECR_FEATURES	BIT(3) /* Memory error detection */

/* Structure of the message buffer */
struct flexcan_mb {
	u32 can_ctrl;
	u32 can_id;
	u32 data[2];
};

/* Structure of the hardware registers */
struct flexcan_regs {
	u32 mcr;		/* 0x00 */
	u32 ctrl;		/* 0x04 */
	u32 timer;		/* 0x08 */
	u32 _reserved1;		/* 0x0c */
	u32 rxgmask;		/* 0x10 */
	u32 rx14mask;		/* 0x14 */
	u32 rx15mask;		/* 0x18 */
	u32 ecr;		/* 0x1c */
	u32 esr;		/* 0x20 */
	u32 imask2;		/* 0x24 */
	u32 imask1;		/* 0x28 */
	u32 iflag2;		/* 0x2c */
	u32 iflag1;		/* 0x30 */
	u32 crl2;		/* 0x34 */
	u32 esr2;		/* 0x38 */
	u32 imeur;		/* 0x3c */
	u32 lrfr;		/* 0x40 */
	u32 crcr;		/* 0x44 */
	u32 rxfgmask;		/* 0x48 */
	u32 rxfir;		/* 0x4c */
	u32 _reserved3[12];	/* 0x50 */
	struct flexcan_mb cantxfg[64];	/* 0x80 */
	u32 _reserved4[408];
	u32 mecr;		/* 0xae0 */
	u32 erriar;		/* 0xae4 */
	u32 erridpr;		/* 0xae8 */
	u32 errippr;		/* 0xaec */
	u32 rerrar;		/* 0xaf0 */
	u32 rerrdr;		/* 0xaf4 */
	u32 rerrsynr;		/* 0xaf8 */
	u32 errsr;		/* 0xafc */
};

struct flexcan_devtype_data {
	u32 features;	/* hardware controller features */
};

struct flexcan_priv {
	struct can_priv can;
	struct net_device *dev;
	struct napi_struct napi;

	void __iomem *base;
	u32 reg_esr;
	u32 reg_ctrl_default;

	struct clk *clk_ipg;
	struct clk *clk_per;
	struct flexcan_platform_data *pdata;
	const struct flexcan_devtype_data *devtype_data;
	struct regulator *reg_xceiver;
};

static struct flexcan_devtype_data fsl_p1010_devtype_data = {
	.features = FLEXCAN_HAS_BROKEN_ERR_STATE,
};
static struct flexcan_devtype_data fsl_imx28_devtype_data;
static struct flexcan_devtype_data fsl_imx6q_devtype_data = {
	.features = FLEXCAN_HAS_V10_FEATURES,
};
static struct flexcan_devtype_data fsl_vf610_devtype_data = {
	.features = FLEXCAN_HAS_V10_FEATURES | FLEXCAN_HAS_MECR_FEATURES,
};

static const struct can_bittiming_const flexcan_bittiming_const = {
	.name = DRV_NAME,
	.tseg1_min = 4,
	.tseg1_max = 16,
	.tseg2_min = 2,
	.tseg2_max = 8,
	.sjw_max = 4,
	.brp_min = 1,
	.brp_max = 256,
	.brp_inc = 1,
};

/*
 * Abstract off the read/write for arm versus ppc. This
 * assumes that PPC uses big-endian registers and everything
 * else uses little-endian registers, independent of CPU
 * endianess.
 */
#if defined(CONFIG_PPC)
static inline u32 flexcan_read(void __iomem *addr)
{
	return in_be32(addr);
}

static inline void flexcan_write(u32 val, void __iomem *addr)
{
	out_be32(addr, val);
}
#else
static inline u32 flexcan_read(void __iomem *addr)
{
	return readl(addr);
}

static inline void flexcan_write(u32 val, void __iomem *addr)
{
	writel(val, addr);
}
#endif

static inline int flexcan_transceiver_enable(const struct flexcan_priv *priv)
{
	if (!priv->reg_xceiver)
		return 0;

	return regulator_enable(priv->reg_xceiver);
}

static inline int flexcan_transceiver_disable(const struct flexcan_priv *priv)
{
	if (!priv->reg_xceiver)
		return 0;

	return regulator_disable(priv->reg_xceiver);
}

static inline int flexcan_has_and_handle_berr(const struct flexcan_priv *priv,
					      u32 reg_esr)
{
	return (priv->can.ctrlmode & CAN_CTRLMODE_BERR_REPORTING) &&
		(reg_esr & FLEXCAN_ESR_ERR_BUS);
}

static int flexcan_chip_enable(struct flexcan_priv *priv)
{
	struct flexcan_regs __iomem *regs = priv->base;
	unsigned int timeout = FLEXCAN_TIMEOUT_US / 10;
	u32 reg;

	reg = flexcan_read(&regs->mcr);
	reg &= ~FLEXCAN_MCR_MDIS;
	flexcan_write(reg, &regs->mcr);

	while (timeout-- && (flexcan_read(&regs->mcr) & FLEXCAN_MCR_LPM_ACK))
		udelay(10);

	if (flexcan_read(&regs->mcr) & FLEXCAN_MCR_LPM_ACK)
		return -ETIMEDOUT;

	return 0;
}

static int flexcan_chip_disable(struct flexcan_priv *priv)
{
	struct flexcan_regs __iomem *regs = priv->base;
	unsigned int timeout = FLEXCAN_TIMEOUT_US / 10;
	u32 reg;

	reg = flexcan_read(&regs->mcr);
	reg |= FLEXCAN_MCR_MDIS;
	flexcan_write(reg, &regs->mcr);

	while (timeout-- && !(flexcan_read(&regs->mcr) & FLEXCAN_MCR_LPM_ACK))
		udelay(10);

	if (!(flexcan_read(&regs->mcr) & FLEXCAN_MCR_LPM_ACK))
		return -ETIMEDOUT;

	return 0;
}

static int flexcan_chip_freeze(struct flexcan_priv *priv)
{
	struct flexcan_regs __iomem *regs = priv->base;
	unsigned int timeout = 1000 * 1000 * 10 / priv->can.bittiming.bitrate;
	u32 reg;

	reg = flexcan_read(&regs->mcr);
	reg |= FLEXCAN_MCR_HALT;
	flexcan_write(reg, &regs->mcr);

	while (timeout-- && !(flexcan_read(&regs->mcr) & FLEXCAN_MCR_FRZ_ACK))
		udelay(100);

	if (!(flexcan_read(&regs->mcr) & FLEXCAN_MCR_FRZ_ACK))
		return -ETIMEDOUT;

	return 0;
}

static int flexcan_chip_unfreeze(struct flexcan_priv *priv)
{
	struct flexcan_regs __iomem *regs = priv->base;
	unsigned int timeout = FLEXCAN_TIMEOUT_US / 10;
	u32 reg;

	reg = flexcan_read(&regs->mcr);
	reg &= ~FLEXCAN_MCR_HALT;
	flexcan_write(reg, &regs->mcr);

	while (timeout-- && (flexcan_read(&regs->mcr) & FLEXCAN_MCR_FRZ_ACK))
		udelay(10);

	if (flexcan_read(&regs->mcr) & FLEXCAN_MCR_FRZ_ACK)
		return -ETIMEDOUT;

	return 0;
}

static int flexcan_chip_softreset(struct flexcan_priv *priv)
{
	struct flexcan_regs __iomem *regs = priv->base;
	unsigned int timeout = FLEXCAN_TIMEOUT_US / 10;

	flexcan_write(FLEXCAN_MCR_SOFTRST, &regs->mcr);
	while (timeout-- && (flexcan_read(&regs->mcr) & FLEXCAN_MCR_SOFTRST))
		udelay(10);

	if (flexcan_read(&regs->mcr) & FLEXCAN_MCR_SOFTRST)
		return -ETIMEDOUT;

	return 0;
}


static int __flexcan_get_berr_counter(const struct net_device *dev,
				      struct can_berr_counter *bec)
{
	const struct flexcan_priv *priv = netdev_priv(dev);
	struct flexcan_regs __iomem *regs = priv->base;
	u32 reg = flexcan_read(&regs->ecr);

	bec->txerr = (reg >> 0) & 0xff;
	bec->rxerr = (reg >> 8) & 0xff;

	return 0;
}

static int flexcan_get_berr_counter(const struct net_device *dev,
				    struct can_berr_counter *bec)
{
	const struct flexcan_priv *priv = netdev_priv(dev);
	int err;

	err = clk_prepare_enable(priv->clk_ipg);
	if (err)
		return err;

	err = clk_prepare_enable(priv->clk_per);
	if (err)
		goto out_disable_ipg;

	err = __flexcan_get_berr_counter(dev, bec);

	clk_disable_unprepare(priv->clk_per);
 out_disable_ipg:
	clk_disable_unprepare(priv->clk_ipg);

	return err;
}

static int flexcan_start_xmit(struct sk_buff *skb, struct net_device *dev)
{
	const struct flexcan_priv *priv = netdev_priv(dev);
	struct flexcan_regs __iomem *regs = priv->base;
	struct can_frame *cf = (struct can_frame *)skb->data;
	u32 can_id;
	u32 ctrl = FLEXCAN_MB_CNT_CODE(0xc) | (cf->can_dlc << 16);

	if (can_dropped_invalid_skb(dev, skb))
		return NETDEV_TX_OK;

	netif_stop_queue(dev);

	if (cf->can_id & CAN_EFF_FLAG) {
		can_id = cf->can_id & CAN_EFF_MASK;
		ctrl |= FLEXCAN_MB_CNT_IDE | FLEXCAN_MB_CNT_SRR;
	} else {
		can_id = (cf->can_id & CAN_SFF_MASK) << 18;
	}

	if (cf->can_id & CAN_RTR_FLAG)
		ctrl |= FLEXCAN_MB_CNT_RTR;

	if (cf->can_dlc > 0) {
		u32 data = be32_to_cpup((__be32 *)&cf->data[0]);
		flexcan_write(data, &regs->cantxfg[FLEXCAN_TX_BUF_ID].data[0]);
	}
	if (cf->can_dlc > 3) {
		u32 data = be32_to_cpup((__be32 *)&cf->data[4]);
		flexcan_write(data, &regs->cantxfg[FLEXCAN_TX_BUF_ID].data[1]);
	}

	can_put_echo_skb(skb, dev, 0);

	flexcan_write(can_id, &regs->cantxfg[FLEXCAN_TX_BUF_ID].can_id);
	flexcan_write(ctrl, &regs->cantxfg[FLEXCAN_TX_BUF_ID].can_ctrl);

	/* Errata ERR005829 step8:
	 * Write twice INACTIVE(0x8) code to first MB.
	 */
	flexcan_write(FLEXCAN_MB_CODE_TX_INACTIVE,
		      &regs->cantxfg[FLEXCAN_TX_BUF_RESERVED].can_ctrl);
	flexcan_write(FLEXCAN_MB_CODE_TX_INACTIVE,
		      &regs->cantxfg[FLEXCAN_TX_BUF_RESERVED].can_ctrl);

	return NETDEV_TX_OK;
}

static void do_bus_err(struct net_device *dev,
		       struct can_frame *cf, u32 reg_esr)
{
	struct flexcan_priv *priv = netdev_priv(dev);
	int rx_errors = 0, tx_errors = 0;

	cf->can_id |= CAN_ERR_PROT | CAN_ERR_BUSERROR;

	if (reg_esr & FLEXCAN_ESR_BIT1_ERR) {
		netdev_dbg(dev, "BIT1_ERR irq\n");
		cf->data[2] |= CAN_ERR_PROT_BIT1;
		tx_errors = 1;
	}
	if (reg_esr & FLEXCAN_ESR_BIT0_ERR) {
		netdev_dbg(dev, "BIT0_ERR irq\n");
		cf->data[2] |= CAN_ERR_PROT_BIT0;
		tx_errors = 1;
	}
	if (reg_esr & FLEXCAN_ESR_ACK_ERR) {
		netdev_dbg(dev, "ACK_ERR irq\n");
		cf->can_id |= CAN_ERR_ACK;
		cf->data[3] |= CAN_ERR_PROT_LOC_ACK;
		tx_errors = 1;
	}
	if (reg_esr & FLEXCAN_ESR_CRC_ERR) {
		netdev_dbg(dev, "CRC_ERR irq\n");
		cf->data[2] |= CAN_ERR_PROT_BIT;
		cf->data[3] |= CAN_ERR_PROT_LOC_CRC_SEQ;
		rx_errors = 1;
	}
	if (reg_esr & FLEXCAN_ESR_FRM_ERR) {
		netdev_dbg(dev, "FRM_ERR irq\n");
		cf->data[2] |= CAN_ERR_PROT_FORM;
		rx_errors = 1;
	}
	if (reg_esr & FLEXCAN_ESR_STF_ERR) {
		netdev_dbg(dev, "STF_ERR irq\n");
		cf->data[2] |= CAN_ERR_PROT_STUFF;
		rx_errors = 1;
	}

	priv->can.can_stats.bus_error++;
	if (rx_errors)
		dev->stats.rx_errors++;
	if (tx_errors)
		dev->stats.tx_errors++;
}

static int flexcan_poll_bus_err(struct net_device *dev, u32 reg_esr)
{
	struct sk_buff *skb;
	struct can_frame *cf;

	skb = alloc_can_err_skb(dev, &cf);
	if (unlikely(!skb))
		return 0;

	do_bus_err(dev, cf, reg_esr);
	netif_receive_skb(skb);

	dev->stats.rx_packets++;
	dev->stats.rx_bytes += cf->can_dlc;

	return 1;
}

static void do_state(struct net_device *dev,
		     struct can_frame *cf, enum can_state new_state)
{
	struct flexcan_priv *priv = netdev_priv(dev);
	struct can_berr_counter bec;

	__flexcan_get_berr_counter(dev, &bec);

	switch (priv->can.state) {
	case CAN_STATE_ERROR_ACTIVE:
		/*
		 * from: ERROR_ACTIVE
		 * to  : ERROR_WARNING, ERROR_PASSIVE, BUS_OFF
		 * =>  : there was a warning int
		 */
		if (new_state >= CAN_STATE_ERROR_WARNING &&
		    new_state <= CAN_STATE_BUS_OFF) {
			netdev_dbg(dev, "Error Warning IRQ\n");
			priv->can.can_stats.error_warning++;

			cf->can_id |= CAN_ERR_CRTL;
			cf->data[1] = (bec.txerr > bec.rxerr) ?
				CAN_ERR_CRTL_TX_WARNING :
				CAN_ERR_CRTL_RX_WARNING;
		}
	case CAN_STATE_ERROR_WARNING:	/* fallthrough */
		/*
		 * from: ERROR_ACTIVE, ERROR_WARNING
		 * to  : ERROR_PASSIVE, BUS_OFF
		 * =>  : error passive int
		 */
		if (new_state >= CAN_STATE_ERROR_PASSIVE &&
		    new_state <= CAN_STATE_BUS_OFF) {
			netdev_dbg(dev, "Error Passive IRQ\n");
			priv->can.can_stats.error_passive++;

			cf->can_id |= CAN_ERR_CRTL;
			cf->data[1] = (bec.txerr > bec.rxerr) ?
				CAN_ERR_CRTL_TX_PASSIVE :
				CAN_ERR_CRTL_RX_PASSIVE;
		}
		break;
	case CAN_STATE_BUS_OFF:
		netdev_err(dev, "BUG! "
			   "hardware recovered automatically from BUS_OFF\n");
		break;
	default:
		break;
	}

	/* process state changes depending on the new state */
	switch (new_state) {
	case CAN_STATE_ERROR_WARNING:
		netdev_dbg(dev, "Error Warning\n");
		cf->can_id |= CAN_ERR_CRTL;
		cf->data[1] = (bec.txerr > bec.rxerr) ?
			CAN_ERR_CRTL_TX_WARNING :
			CAN_ERR_CRTL_RX_WARNING;
		break;
	case CAN_STATE_ERROR_ACTIVE:
		netdev_dbg(dev, "Error Active\n");
		cf->can_id |= CAN_ERR_PROT;
		cf->data[2] = CAN_ERR_PROT_ACTIVE;
		break;
	case CAN_STATE_BUS_OFF:
		cf->can_id |= CAN_ERR_BUSOFF;
		can_bus_off(dev);
		break;
	default:
		break;
	}
}

static int flexcan_poll_state(struct net_device *dev, u32 reg_esr)
{
	struct flexcan_priv *priv = netdev_priv(dev);
	struct sk_buff *skb;
	struct can_frame *cf;
	enum can_state new_state;
	int flt;

	flt = reg_esr & FLEXCAN_ESR_FLT_CONF_MASK;
	if (likely(flt == FLEXCAN_ESR_FLT_CONF_ACTIVE)) {
		if (likely(!(reg_esr & (FLEXCAN_ESR_TX_WRN |
					FLEXCAN_ESR_RX_WRN))))
			new_state = CAN_STATE_ERROR_ACTIVE;
		else
			new_state = CAN_STATE_ERROR_WARNING;
	} else if (unlikely(flt == FLEXCAN_ESR_FLT_CONF_PASSIVE))
		new_state = CAN_STATE_ERROR_PASSIVE;
	else
		new_state = CAN_STATE_BUS_OFF;

	/* state hasn't changed */
	if (likely(new_state == priv->can.state))
		return 0;

	skb = alloc_can_err_skb(dev, &cf);
	if (unlikely(!skb))
		return 0;

	do_state(dev, cf, new_state);
	priv->can.state = new_state;
	netif_receive_skb(skb);

	dev->stats.rx_packets++;
	dev->stats.rx_bytes += cf->can_dlc;

	return 1;
}

static void flexcan_read_fifo(const struct net_device *dev,
			      struct can_frame *cf)
{
	const struct flexcan_priv *priv = netdev_priv(dev);
	struct flexcan_regs __iomem *regs = priv->base;
	struct flexcan_mb __iomem *mb = &regs->cantxfg[0];
	u32 reg_ctrl, reg_id;

	reg_ctrl = flexcan_read(&mb->can_ctrl);
	reg_id = flexcan_read(&mb->can_id);
	if (reg_ctrl & FLEXCAN_MB_CNT_IDE)
		cf->can_id = ((reg_id >> 0) & CAN_EFF_MASK) | CAN_EFF_FLAG;
	else
		cf->can_id = (reg_id >> 18) & CAN_SFF_MASK;

	if (reg_ctrl & FLEXCAN_MB_CNT_RTR)
		cf->can_id |= CAN_RTR_FLAG;
	cf->can_dlc = get_can_dlc((reg_ctrl >> 16) & 0xf);

	*(__be32 *)(cf->data + 0) = cpu_to_be32(flexcan_read(&mb->data[0]));
	*(__be32 *)(cf->data + 4) = cpu_to_be32(flexcan_read(&mb->data[1]));

	/* mark as read */
	flexcan_write(FLEXCAN_IFLAG_RX_FIFO_AVAILABLE, &regs->iflag1);
	flexcan_read(&regs->timer);
}

static int flexcan_read_frame(struct net_device *dev)
{
	struct net_device_stats *stats = &dev->stats;
	struct can_frame *cf;
	struct sk_buff *skb;

	skb = alloc_can_skb(dev, &cf);
	if (unlikely(!skb)) {
		stats->rx_dropped++;
		return 0;
	}

	flexcan_read_fifo(dev, cf);
	netif_receive_skb(skb);

	stats->rx_packets++;
	stats->rx_bytes += cf->can_dlc;

	can_led_event(dev, CAN_LED_EVENT_RX);

	return 1;
}

static int flexcan_poll(struct napi_struct *napi, int quota)
{
	struct net_device *dev = napi->dev;
	const struct flexcan_priv *priv = netdev_priv(dev);
	struct flexcan_regs __iomem *regs = priv->base;
	u32 reg_iflag1, reg_esr;
	int work_done = 0;

	/*
	 * The error bits are cleared on read,
	 * use saved value from irq handler.
	 */
	reg_esr = flexcan_read(&regs->esr) | priv->reg_esr;

	/* handle state changes */
	work_done += flexcan_poll_state(dev, reg_esr);

	/* handle RX-FIFO */
	reg_iflag1 = flexcan_read(&regs->iflag1);
	while (reg_iflag1 & FLEXCAN_IFLAG_RX_FIFO_AVAILABLE &&
	       work_done < quota) {
		work_done += flexcan_read_frame(dev);
		reg_iflag1 = flexcan_read(&regs->iflag1);
	}

	/* report bus errors */
	if (flexcan_has_and_handle_berr(priv, reg_esr) && work_done < quota)
		work_done += flexcan_poll_bus_err(dev, reg_esr);

	if (work_done < quota) {
		napi_complete(napi);
		/* enable IRQs */
		flexcan_write(FLEXCAN_IFLAG_DEFAULT, &regs->imask1);
		flexcan_write(priv->reg_ctrl_default, &regs->ctrl);
	}

	return work_done;
}

static irqreturn_t flexcan_irq(int irq, void *dev_id)
{
	struct net_device *dev = dev_id;
	struct net_device_stats *stats = &dev->stats;
	struct flexcan_priv *priv = netdev_priv(dev);
	struct flexcan_regs __iomem *regs = priv->base;
	u32 reg_iflag1, reg_esr;

	reg_iflag1 = flexcan_read(&regs->iflag1);
	reg_esr = flexcan_read(&regs->esr);
	/* ACK all bus error and state change IRQ sources */
	if (reg_esr & FLEXCAN_ESR_ALL_INT)
		flexcan_write(reg_esr & FLEXCAN_ESR_ALL_INT, &regs->esr);

	/*
	 * schedule NAPI in case of:
	 * - rx IRQ
	 * - state change IRQ
	 * - bus error IRQ and bus error reporting is activated
	 */
	if ((reg_iflag1 & FLEXCAN_IFLAG_RX_FIFO_AVAILABLE) ||
	    (reg_esr & FLEXCAN_ESR_ERR_STATE) ||
	    flexcan_has_and_handle_berr(priv, reg_esr)) {
		/*
		 * The error bits are cleared on read,
		 * save them for later use.
		 */
		priv->reg_esr = reg_esr & FLEXCAN_ESR_ERR_BUS;
		flexcan_write(FLEXCAN_IFLAG_DEFAULT &
			~FLEXCAN_IFLAG_RX_FIFO_AVAILABLE, &regs->imask1);
		flexcan_write(priv->reg_ctrl_default & ~FLEXCAN_CTRL_ERR_ALL,
		       &regs->ctrl);
		napi_schedule(&priv->napi);
	}

	/* FIFO overflow */
	if (reg_iflag1 & FLEXCAN_IFLAG_RX_FIFO_OVERFLOW) {
		flexcan_write(FLEXCAN_IFLAG_RX_FIFO_OVERFLOW, &regs->iflag1);
		dev->stats.rx_over_errors++;
		dev->stats.rx_errors++;
	}

	/* transmission complete interrupt */
	if (reg_iflag1 & (1 << FLEXCAN_TX_BUF_ID)) {
		stats->tx_bytes += can_get_echo_skb(dev, 0);
		stats->tx_packets++;
		can_led_event(dev, CAN_LED_EVENT_TX);
		/* after sending a RTR frame mailbox is in RX mode */
		flexcan_write(FLEXCAN_MB_CODE_TX_INACTIVE,
			      &regs->cantxfg[FLEXCAN_TX_BUF_ID].can_ctrl);
		flexcan_write((1 << FLEXCAN_TX_BUF_ID), &regs->iflag1);
		netif_wake_queue(dev);
	}

	return IRQ_HANDLED;
}

static void flexcan_set_bittiming(struct net_device *dev)
{
	const struct flexcan_priv *priv = netdev_priv(dev);
	const struct can_bittiming *bt = &priv->can.bittiming;
	struct flexcan_regs __iomem *regs = priv->base;
	u32 reg;

	reg = flexcan_read(&regs->ctrl);
	reg &= ~(FLEXCAN_CTRL_PRESDIV(0xff) |
		 FLEXCAN_CTRL_RJW(0x3) |
		 FLEXCAN_CTRL_PSEG1(0x7) |
		 FLEXCAN_CTRL_PSEG2(0x7) |
		 FLEXCAN_CTRL_PROPSEG(0x7) |
		 FLEXCAN_CTRL_LPB |
		 FLEXCAN_CTRL_SMP |
		 FLEXCAN_CTRL_LOM);

	reg |= FLEXCAN_CTRL_PRESDIV(bt->brp - 1) |
		FLEXCAN_CTRL_PSEG1(bt->phase_seg1 - 1) |
		FLEXCAN_CTRL_PSEG2(bt->phase_seg2 - 1) |
		FLEXCAN_CTRL_RJW(bt->sjw - 1) |
		FLEXCAN_CTRL_PROPSEG(bt->prop_seg - 1);

	if (priv->can.ctrlmode & CAN_CTRLMODE_LOOPBACK)
		reg |= FLEXCAN_CTRL_LPB;
	if (priv->can.ctrlmode & CAN_CTRLMODE_LISTENONLY)
		reg |= FLEXCAN_CTRL_LOM;
	if (priv->can.ctrlmode & CAN_CTRLMODE_3_SAMPLES)
		reg |= FLEXCAN_CTRL_SMP;

	netdev_info(dev, "writing ctrl=0x%08x\n", reg);
	flexcan_write(reg, &regs->ctrl);

	/* print chip status */
	netdev_dbg(dev, "%s: mcr=0x%08x ctrl=0x%08x\n", __func__,
		   flexcan_read(&regs->mcr), flexcan_read(&regs->ctrl));
}

/*
 * flexcan_chip_start
 *
 * this functions is entered with clocks enabled
 *
 */
static int flexcan_chip_start(struct net_device *dev)
{
	struct flexcan_priv *priv = netdev_priv(dev);
	struct flexcan_regs __iomem *regs = priv->base;
	int err;
<<<<<<< HEAD
	u32 reg_mcr, reg_ctrl, reg_crl2, reg_mecr;
=======
	u32 reg_mcr, reg_ctrl;
	int i;
>>>>>>> 98f75b82

	/* enable module */
	err = flexcan_chip_enable(priv);
	if (err)
		return err;

	/* soft reset */
	err = flexcan_chip_softreset(priv);
	if (err)
		goto out_chip_disable;

	flexcan_set_bittiming(dev);

	/*
	 * MCR
	 *
	 * enable freeze
	 * enable fifo
	 * halt now
	 * only supervisor access
	 * enable warning int
	 * choose format C
	 * disable local echo
	 *
	 */
	reg_mcr = flexcan_read(&regs->mcr);
	reg_mcr &= ~FLEXCAN_MCR_MAXMB(0xff);
	reg_mcr |= FLEXCAN_MCR_FRZ | FLEXCAN_MCR_FEN | FLEXCAN_MCR_HALT |
		FLEXCAN_MCR_SUPV | FLEXCAN_MCR_WRN_EN |
		FLEXCAN_MCR_IDAM_C | FLEXCAN_MCR_SRX_DIS |
		FLEXCAN_MCR_MAXMB(FLEXCAN_TX_BUF_ID);
	netdev_dbg(dev, "%s: writing mcr=0x%08x", __func__, reg_mcr);
	flexcan_write(reg_mcr, &regs->mcr);

	/*
	 * CTRL
	 *
	 * disable timer sync feature
	 *
	 * disable auto busoff recovery
	 * transmit lowest buffer first
	 *
	 * enable tx and rx warning interrupt
	 * enable bus off interrupt
	 * (== FLEXCAN_CTRL_ERR_STATE)
	 */
	reg_ctrl = flexcan_read(&regs->ctrl);
	reg_ctrl &= ~FLEXCAN_CTRL_TSYN;
	reg_ctrl |= FLEXCAN_CTRL_BOFF_REC | FLEXCAN_CTRL_LBUF |
		FLEXCAN_CTRL_ERR_STATE;
	/*
	 * enable the "error interrupt" (FLEXCAN_CTRL_ERR_MSK),
	 * on most Flexcan cores, too. Otherwise we don't get
	 * any error warning or passive interrupts.
	 */
	if (priv->devtype_data->features & FLEXCAN_HAS_BROKEN_ERR_STATE ||
	    priv->can.ctrlmode & CAN_CTRLMODE_BERR_REPORTING)
		reg_ctrl |= FLEXCAN_CTRL_ERR_MSK;
	else
		reg_ctrl &= ~FLEXCAN_CTRL_ERR_MSK;

	/* save for later use */
	priv->reg_ctrl_default = reg_ctrl;
	netdev_dbg(dev, "%s: writing ctrl=0x%08x", __func__, reg_ctrl);
	flexcan_write(reg_ctrl, &regs->ctrl);

	/* clear and invalidate all mailboxes first */
	for (i = FLEXCAN_TX_BUF_ID; i < ARRAY_SIZE(regs->cantxfg); i++) {
		flexcan_write(FLEXCAN_MB_CODE_RX_INACTIVE,
			      &regs->cantxfg[i].can_ctrl);
	}

	/* Errata ERR005829: mark first TX mailbox as INACTIVE */
	flexcan_write(FLEXCAN_MB_CODE_TX_INACTIVE,
		      &regs->cantxfg[FLEXCAN_TX_BUF_RESERVED].can_ctrl);

	/* mark TX mailbox as INACTIVE */
	flexcan_write(FLEXCAN_MB_CODE_TX_INACTIVE,
		      &regs->cantxfg[FLEXCAN_TX_BUF_ID].can_ctrl);

	/* acceptance mask/acceptance code (accept everything) */
	flexcan_write(0x0, &regs->rxgmask);
	flexcan_write(0x0, &regs->rx14mask);
	flexcan_write(0x0, &regs->rx15mask);

	if (priv->devtype_data->features & FLEXCAN_HAS_V10_FEATURES)
		flexcan_write(0x0, &regs->rxfgmask);

	/*
	 * On Vybrid, disable memory error detection interrupts
	 * and freeze mode.
	 * This also works around errata e5295 which generates
	 * false positive memory errors and put the device in
	 * freeze mode.
	 */
	if (priv->devtype_data->features & FLEXCAN_HAS_MECR_FEATURES) {
		/*
		 * Follow the protocol as described in "Detection
		 * and Correction of Memory Errors" to write to
		 * MECR register
		 */
		reg_crl2 = flexcan_read(&regs->crl2);
		reg_crl2 |= FLEXCAN_CRL2_ECRWRE;
		flexcan_write(reg_crl2, &regs->crl2);

		reg_mecr = flexcan_read(&regs->mecr);
		reg_mecr &= ~FLEXCAN_MECR_ECRWRDIS;
		flexcan_write(reg_mecr, &regs->mecr);
		reg_mecr &= ~(FLEXCAN_MECR_NCEFAFRZ | FLEXCAN_MECR_HANCEI_MSK |
				FLEXCAN_MECR_FANCEI_MSK);
		flexcan_write(reg_mecr, &regs->mecr);
	}

	err = flexcan_transceiver_enable(priv);
	if (err)
		goto out_chip_disable;

	/* synchronize with the can bus */
	err = flexcan_chip_unfreeze(priv);
	if (err)
		goto out_transceiver_disable;

	priv->can.state = CAN_STATE_ERROR_ACTIVE;

	/* enable FIFO interrupts */
	flexcan_write(FLEXCAN_IFLAG_DEFAULT, &regs->imask1);

	/* print chip status */
	netdev_dbg(dev, "%s: reading mcr=0x%08x ctrl=0x%08x\n", __func__,
		   flexcan_read(&regs->mcr), flexcan_read(&regs->ctrl));

	return 0;

 out_transceiver_disable:
	flexcan_transceiver_disable(priv);
 out_chip_disable:
	flexcan_chip_disable(priv);
	return err;
}

/*
 * flexcan_chip_stop
 *
 * this functions is entered with clocks enabled
 *
 */
static void flexcan_chip_stop(struct net_device *dev)
{
	struct flexcan_priv *priv = netdev_priv(dev);
	struct flexcan_regs __iomem *regs = priv->base;

	/* freeze + disable module */
	flexcan_chip_freeze(priv);
	flexcan_chip_disable(priv);

	/* Disable all interrupts */
	flexcan_write(0, &regs->imask1);
	flexcan_write(priv->reg_ctrl_default & ~FLEXCAN_CTRL_ERR_ALL,
		      &regs->ctrl);

	flexcan_transceiver_disable(priv);
	priv->can.state = CAN_STATE_STOPPED;

	return;
}

static int flexcan_open(struct net_device *dev)
{
	struct flexcan_priv *priv = netdev_priv(dev);
	int err;

	err = clk_prepare_enable(priv->clk_ipg);
	if (err)
		return err;

	err = clk_prepare_enable(priv->clk_per);
	if (err)
		goto out_disable_ipg;

	err = open_candev(dev);
	if (err)
		goto out_disable_per;

	err = request_irq(dev->irq, flexcan_irq, IRQF_SHARED, dev->name, dev);
	if (err)
		goto out_close;

	/* start chip and queuing */
	err = flexcan_chip_start(dev);
	if (err)
		goto out_free_irq;

	can_led_event(dev, CAN_LED_EVENT_OPEN);

	napi_enable(&priv->napi);
	netif_start_queue(dev);

	return 0;

 out_free_irq:
	free_irq(dev->irq, dev);
 out_close:
	close_candev(dev);
 out_disable_per:
	clk_disable_unprepare(priv->clk_per);
 out_disable_ipg:
	clk_disable_unprepare(priv->clk_ipg);

	return err;
}

static int flexcan_close(struct net_device *dev)
{
	struct flexcan_priv *priv = netdev_priv(dev);

	netif_stop_queue(dev);
	napi_disable(&priv->napi);
	flexcan_chip_stop(dev);

	free_irq(dev->irq, dev);
	clk_disable_unprepare(priv->clk_per);
	clk_disable_unprepare(priv->clk_ipg);

	close_candev(dev);

	can_led_event(dev, CAN_LED_EVENT_STOP);

	return 0;
}

static int flexcan_set_mode(struct net_device *dev, enum can_mode mode)
{
	int err;

	switch (mode) {
	case CAN_MODE_START:
		err = flexcan_chip_start(dev);
		if (err)
			return err;

		netif_wake_queue(dev);
		break;

	default:
		return -EOPNOTSUPP;
	}

	return 0;
}

static const struct net_device_ops flexcan_netdev_ops = {
	.ndo_open	= flexcan_open,
	.ndo_stop	= flexcan_close,
	.ndo_start_xmit	= flexcan_start_xmit,
	.ndo_change_mtu = can_change_mtu,
};

static int register_flexcandev(struct net_device *dev)
{
	struct flexcan_priv *priv = netdev_priv(dev);
	struct flexcan_regs __iomem *regs = priv->base;
	u32 reg, err;

	err = clk_prepare_enable(priv->clk_ipg);
	if (err)
		return err;

	err = clk_prepare_enable(priv->clk_per);
	if (err)
		goto out_disable_ipg;

	/* select "bus clock", chip must be disabled */
	err = flexcan_chip_disable(priv);
	if (err)
		goto out_disable_per;
	reg = flexcan_read(&regs->ctrl);
	reg |= FLEXCAN_CTRL_CLK_SRC;
	flexcan_write(reg, &regs->ctrl);

	err = flexcan_chip_enable(priv);
	if (err)
		goto out_chip_disable;

	/* set freeze, halt and activate FIFO, restrict register access */
	reg = flexcan_read(&regs->mcr);
	reg |= FLEXCAN_MCR_FRZ | FLEXCAN_MCR_HALT |
		FLEXCAN_MCR_FEN | FLEXCAN_MCR_SUPV;
	flexcan_write(reg, &regs->mcr);

	/*
	 * Currently we only support newer versions of this core
	 * featuring a RX FIFO. Older cores found on some Coldfire
	 * derivates are not yet supported.
	 */
	reg = flexcan_read(&regs->mcr);
	if (!(reg & FLEXCAN_MCR_FEN)) {
		netdev_err(dev, "Could not enable RX FIFO, unsupported core\n");
		err = -ENODEV;
		goto out_chip_disable;
	}

	err = register_candev(dev);

	/* disable core and turn off clocks */
 out_chip_disable:
	flexcan_chip_disable(priv);
 out_disable_per:
	clk_disable_unprepare(priv->clk_per);
 out_disable_ipg:
	clk_disable_unprepare(priv->clk_ipg);

	return err;
}

static void unregister_flexcandev(struct net_device *dev)
{
	unregister_candev(dev);
}

static const struct of_device_id flexcan_of_match[] = {
	{ .compatible = "fsl,imx6q-flexcan", .data = &fsl_imx6q_devtype_data, },
	{ .compatible = "fsl,imx28-flexcan", .data = &fsl_imx28_devtype_data, },
	{ .compatible = "fsl,p1010-flexcan", .data = &fsl_p1010_devtype_data, },
	{ .compatible = "fsl,vf610-flexcan", .data = &fsl_vf610_devtype_data, },
	{ /* sentinel */ },
};
MODULE_DEVICE_TABLE(of, flexcan_of_match);

static const struct platform_device_id flexcan_id_table[] = {
	{ .name = "flexcan", .driver_data = (kernel_ulong_t)&fsl_p1010_devtype_data, },
	{ /* sentinel */ },
};
MODULE_DEVICE_TABLE(platform, flexcan_id_table);

static int flexcan_probe(struct platform_device *pdev)
{
	const struct of_device_id *of_id;
	const struct flexcan_devtype_data *devtype_data;
	struct net_device *dev;
	struct flexcan_priv *priv;
	struct resource *mem;
	struct clk *clk_ipg = NULL, *clk_per = NULL;
	void __iomem *base;
	int err, irq;
	u32 clock_freq = 0;

	if (pdev->dev.of_node)
		of_property_read_u32(pdev->dev.of_node,
						"clock-frequency", &clock_freq);

	if (!clock_freq) {
		clk_ipg = devm_clk_get(&pdev->dev, "ipg");
		if (IS_ERR(clk_ipg)) {
			dev_err(&pdev->dev, "no ipg clock defined\n");
			return PTR_ERR(clk_ipg);
		}

		clk_per = devm_clk_get(&pdev->dev, "per");
		if (IS_ERR(clk_per)) {
			dev_err(&pdev->dev, "no per clock defined\n");
			return PTR_ERR(clk_per);
		}
		clock_freq = clk_get_rate(clk_per);
	}

	mem = platform_get_resource(pdev, IORESOURCE_MEM, 0);
	irq = platform_get_irq(pdev, 0);
	if (irq <= 0)
		return -ENODEV;

	base = devm_ioremap_resource(&pdev->dev, mem);
	if (IS_ERR(base))
		return PTR_ERR(base);

	of_id = of_match_device(flexcan_of_match, &pdev->dev);
	if (of_id) {
		devtype_data = of_id->data;
	} else if (platform_get_device_id(pdev)->driver_data) {
		devtype_data = (struct flexcan_devtype_data *)
			platform_get_device_id(pdev)->driver_data;
	} else {
		return -ENODEV;
	}

	dev = alloc_candev(sizeof(struct flexcan_priv), 1);
	if (!dev)
		return -ENOMEM;

	dev->netdev_ops = &flexcan_netdev_ops;
	dev->irq = irq;
	dev->flags |= IFF_ECHO;

	priv = netdev_priv(dev);
	priv->can.clock.freq = clock_freq;
	priv->can.bittiming_const = &flexcan_bittiming_const;
	priv->can.do_set_mode = flexcan_set_mode;
	priv->can.do_get_berr_counter = flexcan_get_berr_counter;
	priv->can.ctrlmode_supported = CAN_CTRLMODE_LOOPBACK |
		CAN_CTRLMODE_LISTENONLY	| CAN_CTRLMODE_3_SAMPLES |
		CAN_CTRLMODE_BERR_REPORTING;
	priv->base = base;
	priv->dev = dev;
	priv->clk_ipg = clk_ipg;
	priv->clk_per = clk_per;
	priv->pdata = dev_get_platdata(&pdev->dev);
	priv->devtype_data = devtype_data;

	priv->reg_xceiver = devm_regulator_get(&pdev->dev, "xceiver");
	if (IS_ERR(priv->reg_xceiver))
		priv->reg_xceiver = NULL;

	netif_napi_add(dev, &priv->napi, flexcan_poll, FLEXCAN_NAPI_WEIGHT);

	platform_set_drvdata(pdev, dev);
	SET_NETDEV_DEV(dev, &pdev->dev);

	err = register_flexcandev(dev);
	if (err) {
		dev_err(&pdev->dev, "registering netdev failed\n");
		goto failed_register;
	}

	devm_can_led_init(dev);

	dev_info(&pdev->dev, "device registered (reg_base=%p, irq=%d)\n",
		 priv->base, dev->irq);

	return 0;

 failed_register:
	free_candev(dev);
	return err;
}

static int flexcan_remove(struct platform_device *pdev)
{
	struct net_device *dev = platform_get_drvdata(pdev);
	struct flexcan_priv *priv = netdev_priv(dev);

	unregister_flexcandev(dev);
	netif_napi_del(&priv->napi);
	free_candev(dev);

	return 0;
}

static int __maybe_unused flexcan_suspend(struct device *device)
{
	struct net_device *dev = dev_get_drvdata(device);
	struct flexcan_priv *priv = netdev_priv(dev);
	int err;

	err = flexcan_chip_disable(priv);
	if (err)
		return err;

	if (netif_running(dev)) {
		netif_stop_queue(dev);
		netif_device_detach(dev);
	}
	priv->can.state = CAN_STATE_SLEEPING;

	return 0;
}

static int __maybe_unused flexcan_resume(struct device *device)
{
	struct net_device *dev = dev_get_drvdata(device);
	struct flexcan_priv *priv = netdev_priv(dev);

	priv->can.state = CAN_STATE_ERROR_ACTIVE;
	if (netif_running(dev)) {
		netif_device_attach(dev);
		netif_start_queue(dev);
	}
	return flexcan_chip_enable(priv);
}

static SIMPLE_DEV_PM_OPS(flexcan_pm_ops, flexcan_suspend, flexcan_resume);

static struct platform_driver flexcan_driver = {
	.driver = {
		.name = DRV_NAME,
		.owner = THIS_MODULE,
		.pm = &flexcan_pm_ops,
		.of_match_table = flexcan_of_match,
	},
	.probe = flexcan_probe,
	.remove = flexcan_remove,
	.id_table = flexcan_id_table,
};

module_platform_driver(flexcan_driver);

MODULE_AUTHOR("Sascha Hauer <kernel@pengutronix.de>, "
	      "Marc Kleine-Budde <kernel@pengutronix.de>");
MODULE_LICENSE("GPL v2");
MODULE_DESCRIPTION("CAN port driver for flexcan based chip");<|MERGE_RESOLUTION|>--- conflicted
+++ resolved
@@ -882,13 +882,8 @@
 {
 	struct flexcan_priv *priv = netdev_priv(dev);
 	struct flexcan_regs __iomem *regs = priv->base;
-	int err;
-<<<<<<< HEAD
 	u32 reg_mcr, reg_ctrl, reg_crl2, reg_mecr;
-=======
-	u32 reg_mcr, reg_ctrl;
-	int i;
->>>>>>> 98f75b82
+	int err, i;
 
 	/* enable module */
 	err = flexcan_chip_enable(priv);
