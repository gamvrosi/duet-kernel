--- conflicted
+++ resolved
@@ -444,15 +444,6 @@
 	mutex_unlock(&priv->wmi->multi_write_mutex);
 }
 
-<<<<<<< HEAD
-static const struct ath_ops ath9k_common_ops = {
-	.read = ath9k_regread,
-	.multi_read = ath9k_multi_regread,
-	.write = ath9k_regwrite,
-	.enable_write_buffer = ath9k_enable_regwrite_buffer,
-	.write_flush = ath9k_regwrite_flush,
-};
-=======
 static u32 ath9k_reg_rmw(void *hw_priv, u32 reg_offset, u32 set, u32 clr)
 {
 	u32 val;
@@ -463,7 +454,6 @@
 	ath9k_regwrite(hw_priv, val, reg_offset);
 	return val;
 }
->>>>>>> d762f438
 
 static void ath_usb_read_cachesize(struct ath_common *common, int *csz)
 {
@@ -907,15 +897,12 @@
 			goto err_world;
 	}
 
-<<<<<<< HEAD
-=======
 	error = ath9k_htc_init_debug(priv->ah);
 	if (error) {
 		ath_err(common, "Unable to create debugfs files\n");
 		goto err_world;
 	}
 
->>>>>>> d762f438
 	ath_dbg(common, ATH_DBG_CONFIG,
 		"WMI:%d, BCN:%d, CAB:%d, UAPSD:%d, MGMT:%d, "
 		"BE:%d, BK:%d, VI:%d, VO:%d\n",
