/*
 * Copyright 2014 Advanced Micro Devices, Inc.
 *
 * Permission is hereby granted, free of charge, to any person obtaining a
 * copy of this software and associated documentation files (the "Software"),
 * to deal in the Software without restriction, including without limitation
 * the rights to use, copy, modify, merge, publish, distribute, sublicense,
 * and/or sell copies of the Software, and to permit persons to whom the
 * Software is furnished to do so, subject to the following conditions:
 *
 * The above copyright notice and this permission notice shall be included in
 * all copies or substantial portions of the Software.
 *
 * THE SOFTWARE IS PROVIDED "AS IS", WITHOUT WARRANTY OF ANY KIND, EXPRESS OR
 * IMPLIED, INCLUDING BUT NOT LIMITED TO THE WARRANTIES OF MERCHANTABILITY,
 * FITNESS FOR A PARTICULAR PURPOSE AND NONINFRINGEMENT.  IN NO EVENT SHALL
 * THE COPYRIGHT HOLDER(S) OR AUTHOR(S) BE LIABLE FOR ANY CLAIM, DAMAGES OR
 * OTHER LIABILITY, WHETHER IN AN ACTION OF CONTRACT, TORT OR OTHERWISE,
 * ARISING FROM, OUT OF OR IN CONNECTION WITH THE SOFTWARE OR THE USE OR
 * OTHER DEALINGS IN THE SOFTWARE.
 *
 */

#include <linux/types.h>
#include <linux/mutex.h>
#include <linux/slab.h>
#include <linux/printk.h>
#include <linux/sched.h>
#include "kfd_kernel_queue.h"
#include "kfd_priv.h"
#include "kfd_device_queue_manager.h"
#include "kfd_pm4_headers.h"
#include "kfd_pm4_opcodes.h"

#define PM4_COUNT_ZERO (((1 << 15) - 1) << 16)

static bool initialize(struct kernel_queue *kq, struct kfd_dev *dev,
		enum kfd_queue_type type, unsigned int queue_size)
{
	struct queue_properties prop;
	int retval;
	union PM4_MES_TYPE_3_HEADER nop;

	BUG_ON(!kq || !dev);
	BUG_ON(type != KFD_QUEUE_TYPE_DIQ && type != KFD_QUEUE_TYPE_HIQ);

	pr_debug("amdkfd: In func %s initializing queue type %d size %d\n",
			__func__, KFD_QUEUE_TYPE_HIQ, queue_size);

	nop.opcode = IT_NOP;
	nop.type = PM4_TYPE_3;
	nop.u32all |= PM4_COUNT_ZERO;

	kq->dev = dev;
	kq->nop_packet = nop.u32all;
	switch (type) {
	case KFD_QUEUE_TYPE_DIQ:
	case KFD_QUEUE_TYPE_HIQ:
		kq->mqd = dev->dqm->ops.get_mqd_manager(dev->dqm,
						KFD_MQD_TYPE_HIQ);
		break;
	default:
		BUG();
		break;
	}

	if (kq->mqd == NULL)
		return false;

	prop.doorbell_ptr = kfd_get_kernel_doorbell(dev, &prop.doorbell_off);

	if (prop.doorbell_ptr == NULL) {
		pr_err("amdkfd: error init doorbell");
		goto err_get_kernel_doorbell;
	}

	retval = kfd_gtt_sa_allocate(dev, queue_size, &kq->pq);
<<<<<<< HEAD
	if (retval != 0)
=======
	if (retval != 0) {
		pr_err("amdkfd: error init pq queues size (%d)\n", queue_size);
>>>>>>> d525211f
		goto err_pq_allocate_vidmem;
	}

	kq->pq_kernel_addr = kq->pq->cpu_ptr;
	kq->pq_gpu_addr = kq->pq->gpu_addr;

	retval = kq->ops_asic_specific.initialize(kq, dev, type, queue_size);
	if (retval == false)
		goto err_eop_allocate_vidmem;

	retval = kfd_gtt_sa_allocate(dev, sizeof(*kq->rptr_kernel),
					&kq->rptr_mem);

	if (retval != 0)
		goto err_rptr_allocate_vidmem;

	kq->rptr_kernel = kq->rptr_mem->cpu_ptr;
	kq->rptr_gpu_addr = kq->rptr_mem->gpu_addr;

	retval = kfd_gtt_sa_allocate(dev, sizeof(*kq->wptr_kernel),
					&kq->wptr_mem);

	if (retval != 0)
		goto err_wptr_allocate_vidmem;

	kq->wptr_kernel = kq->wptr_mem->cpu_ptr;
	kq->wptr_gpu_addr = kq->wptr_mem->gpu_addr;

	memset(kq->pq_kernel_addr, 0, queue_size);
	memset(kq->rptr_kernel, 0, sizeof(*kq->rptr_kernel));
	memset(kq->wptr_kernel, 0, sizeof(*kq->wptr_kernel));

	prop.queue_size = queue_size;
	prop.is_interop = false;
	prop.priority = 1;
	prop.queue_percent = 100;
	prop.type = type;
	prop.vmid = 0;
	prop.queue_address = kq->pq_gpu_addr;
	prop.read_ptr = (uint32_t *) kq->rptr_gpu_addr;
	prop.write_ptr = (uint32_t *) kq->wptr_gpu_addr;
	prop.eop_ring_buffer_address = kq->eop_gpu_addr;
	prop.eop_ring_buffer_size = PAGE_SIZE;

	if (init_queue(&kq->queue, prop) != 0)
		goto err_init_queue;

	kq->queue->device = dev;
	kq->queue->process = kfd_get_process(current);

	retval = kq->mqd->init_mqd(kq->mqd, &kq->queue->mqd,
					&kq->queue->mqd_mem_obj,
					&kq->queue->gart_mqd_addr,
					&kq->queue->properties);
	if (retval != 0)
		goto err_init_mqd;

	/* assign HIQ to HQD */
	if (type == KFD_QUEUE_TYPE_HIQ) {
		pr_debug("assigning hiq to hqd\n");
		kq->queue->pipe = KFD_CIK_HIQ_PIPE;
		kq->queue->queue = KFD_CIK_HIQ_QUEUE;
		kq->mqd->load_mqd(kq->mqd, kq->queue->mqd, kq->queue->pipe,
					kq->queue->queue, NULL);
	} else {
		/* allocate fence for DIQ */

		retval = kfd_gtt_sa_allocate(dev, sizeof(uint32_t),
						&kq->fence_mem_obj);

		if (retval != 0)
			goto err_alloc_fence;

		kq->fence_kernel_address = kq->fence_mem_obj->cpu_ptr;
		kq->fence_gpu_addr = kq->fence_mem_obj->gpu_addr;
	}

	print_queue(kq->queue);

	return true;
err_alloc_fence:
err_init_mqd:
	uninit_queue(kq->queue);
err_init_queue:
	kfd_gtt_sa_free(dev, kq->wptr_mem);
err_wptr_allocate_vidmem:
	kfd_gtt_sa_free(dev, kq->rptr_mem);
err_rptr_allocate_vidmem:
	kfd_gtt_sa_free(dev, kq->eop_mem);
err_eop_allocate_vidmem:
	kfd_gtt_sa_free(dev, kq->pq);
err_pq_allocate_vidmem:
	kfd_release_kernel_doorbell(dev, prop.doorbell_ptr);
err_get_kernel_doorbell:
	return false;

}

static void uninitialize(struct kernel_queue *kq)
{
	BUG_ON(!kq);

	if (kq->queue->properties.type == KFD_QUEUE_TYPE_HIQ)
		kq->mqd->destroy_mqd(kq->mqd,
					NULL,
					false,
					QUEUE_PREEMPT_DEFAULT_TIMEOUT_MS,
					kq->queue->pipe,
					kq->queue->queue);
	else if (kq->queue->properties.type == KFD_QUEUE_TYPE_DIQ)
		kfd_gtt_sa_free(kq->dev, kq->fence_mem_obj);
<<<<<<< HEAD
=======

	kq->mqd->uninit_mqd(kq->mqd, kq->queue->mqd, kq->queue->mqd_mem_obj);
>>>>>>> d525211f

	kfd_gtt_sa_free(kq->dev, kq->rptr_mem);
	kfd_gtt_sa_free(kq->dev, kq->wptr_mem);
	kq->ops_asic_specific.uninitialize(kq);
	kfd_gtt_sa_free(kq->dev, kq->pq);
	kfd_release_kernel_doorbell(kq->dev,
					kq->queue->properties.doorbell_ptr);
	uninit_queue(kq->queue);
}

static int acquire_packet_buffer(struct kernel_queue *kq,
		size_t packet_size_in_dwords, unsigned int **buffer_ptr)
{
	size_t available_size;
	size_t queue_size_dwords;
	uint32_t wptr, rptr;
	unsigned int *queue_address;

	BUG_ON(!kq || !buffer_ptr);

	rptr = *kq->rptr_kernel;
	wptr = *kq->wptr_kernel;
	queue_address = (unsigned int *)kq->pq_kernel_addr;
	queue_size_dwords = kq->queue->properties.queue_size / sizeof(uint32_t);

	pr_debug("amdkfd: In func %s\nrptr: %d\nwptr: %d\nqueue_address 0x%p\n",
			__func__, rptr, wptr, queue_address);

	available_size = (rptr - 1 - wptr + queue_size_dwords) %
							queue_size_dwords;

	if (packet_size_in_dwords >= queue_size_dwords ||
			packet_size_in_dwords >= available_size) {
		/*
		 * make sure calling functions know
		 * acquire_packet_buffer() failed
		 */
		*buffer_ptr = NULL;
		return -ENOMEM;
	}

	if (wptr + packet_size_in_dwords >= queue_size_dwords) {
		while (wptr > 0) {
			queue_address[wptr] = kq->nop_packet;
			wptr = (wptr + 1) % queue_size_dwords;
		}
	}

	*buffer_ptr = &queue_address[wptr];
	kq->pending_wptr = wptr + packet_size_in_dwords;

	return 0;
}

static void submit_packet(struct kernel_queue *kq)
{
#ifdef DEBUG
	int i;
#endif

	BUG_ON(!kq);

#ifdef DEBUG
	for (i = *kq->wptr_kernel; i < kq->pending_wptr; i++) {
		pr_debug("0x%2X ", kq->pq_kernel_addr[i]);
		if (i % 15 == 0)
			pr_debug("\n");
	}
	pr_debug("\n");
#endif

	*kq->wptr_kernel = kq->pending_wptr;
	write_kernel_doorbell(kq->queue->properties.doorbell_ptr,
				kq->pending_wptr);
}

static void rollback_packet(struct kernel_queue *kq)
{
	BUG_ON(!kq);
	kq->pending_wptr = *kq->queue->properties.write_ptr;
}

struct kernel_queue *kernel_queue_init(struct kfd_dev *dev,
					enum kfd_queue_type type)
{
	struct kernel_queue *kq;

	BUG_ON(!dev);

	kq = kzalloc(sizeof(struct kernel_queue), GFP_KERNEL);
	if (!kq)
		return NULL;

	kq->ops.initialize = initialize;
	kq->ops.uninitialize = uninitialize;
	kq->ops.acquire_packet_buffer = acquire_packet_buffer;
	kq->ops.submit_packet = submit_packet;
	kq->ops.rollback_packet = rollback_packet;

	switch (dev->device_info->asic_family) {
	case CHIP_CARRIZO:
		kernel_queue_init_vi(&kq->ops_asic_specific);
		break;

	case CHIP_KAVERI:
		kernel_queue_init_cik(&kq->ops_asic_specific);
		break;
	}

	if (kq->ops.initialize(kq, dev, type, KFD_KERNEL_QUEUE_SIZE) == false) {
<<<<<<< HEAD
		pr_err("kfd: failed to init kernel queue\n");
=======
		pr_err("amdkfd: failed to init kernel queue\n");
>>>>>>> d525211f
		kfree(kq);
		return NULL;
	}
	return kq;
}

void kernel_queue_uninit(struct kernel_queue *kq)
{
	BUG_ON(!kq);

	kq->ops.uninitialize(kq);
	kfree(kq);
}

static __attribute__((unused)) void test_kq(struct kfd_dev *dev)
{
	struct kernel_queue *kq;
	uint32_t *buffer, i;
	int retval;

	BUG_ON(!dev);

<<<<<<< HEAD
	pr_err("kfd: starting kernel queue test\n");
=======
	pr_err("amdkfd: starting kernel queue test\n");
>>>>>>> d525211f

	kq = kernel_queue_init(dev, KFD_QUEUE_TYPE_HIQ);
	BUG_ON(!kq);

	retval = kq->ops.acquire_packet_buffer(kq, 5, &buffer);
	BUG_ON(retval != 0);
	for (i = 0; i < 5; i++)
		buffer[i] = kq->nop_packet;
	kq->ops.submit_packet(kq);

<<<<<<< HEAD
	pr_err("kfd: ending kernel queue test\n");
=======
	pr_err("amdkfd: ending kernel queue test\n");
>>>>>>> d525211f
}

<|MERGE_RESOLUTION|>--- conflicted
+++ resolved
@@ -75,12 +75,8 @@
 	}
 
 	retval = kfd_gtt_sa_allocate(dev, queue_size, &kq->pq);
-<<<<<<< HEAD
-	if (retval != 0)
-=======
 	if (retval != 0) {
 		pr_err("amdkfd: error init pq queues size (%d)\n", queue_size);
->>>>>>> d525211f
 		goto err_pq_allocate_vidmem;
 	}
 
@@ -192,11 +188,8 @@
 					kq->queue->queue);
 	else if (kq->queue->properties.type == KFD_QUEUE_TYPE_DIQ)
 		kfd_gtt_sa_free(kq->dev, kq->fence_mem_obj);
-<<<<<<< HEAD
-=======
 
 	kq->mqd->uninit_mqd(kq->mqd, kq->queue->mqd, kq->queue->mqd_mem_obj);
->>>>>>> d525211f
 
 	kfd_gtt_sa_free(kq->dev, kq->rptr_mem);
 	kfd_gtt_sa_free(kq->dev, kq->wptr_mem);
@@ -307,11 +300,7 @@
 	}
 
 	if (kq->ops.initialize(kq, dev, type, KFD_KERNEL_QUEUE_SIZE) == false) {
-<<<<<<< HEAD
-		pr_err("kfd: failed to init kernel queue\n");
-=======
 		pr_err("amdkfd: failed to init kernel queue\n");
->>>>>>> d525211f
 		kfree(kq);
 		return NULL;
 	}
@@ -334,11 +323,7 @@
 
 	BUG_ON(!dev);
 
-<<<<<<< HEAD
-	pr_err("kfd: starting kernel queue test\n");
-=======
 	pr_err("amdkfd: starting kernel queue test\n");
->>>>>>> d525211f
 
 	kq = kernel_queue_init(dev, KFD_QUEUE_TYPE_HIQ);
 	BUG_ON(!kq);
@@ -349,10 +334,6 @@
 		buffer[i] = kq->nop_packet;
 	kq->ops.submit_packet(kq);
 
-<<<<<<< HEAD
-	pr_err("kfd: ending kernel queue test\n");
-=======
 	pr_err("amdkfd: ending kernel queue test\n");
->>>>>>> d525211f
-}
-
+}
+
