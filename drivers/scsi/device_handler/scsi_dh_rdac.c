/*
 * LSI/Engenio/NetApp E-Series RDAC SCSI Device Handler
 *
 * Copyright (C) 2005 Mike Christie. All rights reserved.
 * Copyright (C) Chandra Seetharaman, IBM Corp. 2007
 *
 * This program is free software; you can redistribute it and/or modify
 * it under the terms of the GNU General Public License as published by
 * the Free Software Foundation; either version 2 of the License, or
 * (at your option) any later version.
 *
 * This program is distributed in the hope that it will be useful,
 * but WITHOUT ANY WARRANTY; without even the implied warranty of
 * MERCHANTABILITY or FITNESS FOR A PARTICULAR PURPOSE.  See the
 * GNU General Public License for more details.
 *
 * You should have received a copy of the GNU General Public License
 * along with this program; if not, write to the Free Software
 * Foundation, Inc., 59 Temple Place - Suite 330, Boston, MA 02111-1307, USA.
 *
 */
#include <scsi/scsi.h>
#include <scsi/scsi_eh.h>
#include <scsi/scsi_dh.h>
#include <linux/workqueue.h>
#include <linux/slab.h>
#include <linux/module.h>

#define RDAC_NAME "rdac"
#define RDAC_RETRY_COUNT 5

/*
 * LSI mode page stuff
 *
 * These struct definitions and the forming of the
 * mode page were taken from the LSI RDAC 2.4 GPL'd
 * driver, and then converted to Linux conventions.
 */
#define RDAC_QUIESCENCE_TIME 20
/*
 * Page Codes
 */
#define RDAC_PAGE_CODE_REDUNDANT_CONTROLLER 0x2c

/*
 * Controller modes definitions
 */
#define RDAC_MODE_TRANSFER_SPECIFIED_LUNS	0x02

/*
 * RDAC Options field
 */
#define RDAC_FORCED_QUIESENCE 0x02

#define RDAC_TIMEOUT	(60 * HZ)
#define RDAC_RETRIES	3

struct rdac_mode_6_hdr {
	u8	data_len;
	u8	medium_type;
	u8	device_params;
	u8	block_desc_len;
};

struct rdac_mode_10_hdr {
	u16	data_len;
	u8	medium_type;
	u8	device_params;
	u16	reserved;
	u16	block_desc_len;
};

struct rdac_mode_common {
	u8	controller_serial[16];
	u8	alt_controller_serial[16];
	u8	rdac_mode[2];
	u8	alt_rdac_mode[2];
	u8	quiescence_timeout;
	u8	rdac_options;
};

struct rdac_pg_legacy {
	struct rdac_mode_6_hdr hdr;
	u8	page_code;
	u8	page_len;
	struct rdac_mode_common common;
#define MODE6_MAX_LUN	32
	u8	lun_table[MODE6_MAX_LUN];
	u8	reserved2[32];
	u8	reserved3;
	u8	reserved4;
};

struct rdac_pg_expanded {
	struct rdac_mode_10_hdr hdr;
	u8	page_code;
	u8	subpage_code;
	u8	page_len[2];
	struct rdac_mode_common common;
	u8	lun_table[256];
	u8	reserved3;
	u8	reserved4;
};

struct c9_inquiry {
	u8	peripheral_info;
	u8	page_code;	/* 0xC9 */
	u8	reserved1;
	u8	page_len;
	u8	page_id[4];	/* "vace" */
	u8	avte_cvp;
	u8	path_prio;
	u8	reserved2[38];
};

#define SUBSYS_ID_LEN	16
#define SLOT_ID_LEN	2
#define ARRAY_LABEL_LEN	31

struct c4_inquiry {
	u8	peripheral_info;
	u8	page_code;	/* 0xC4 */
	u8	reserved1;
	u8	page_len;
	u8	page_id[4];	/* "subs" */
	u8	subsys_id[SUBSYS_ID_LEN];
	u8	revision[4];
	u8	slot_id[SLOT_ID_LEN];
	u8	reserved[2];
};

#define UNIQUE_ID_LEN 16
struct c8_inquiry {
	u8	peripheral_info;
	u8	page_code; /* 0xC8 */
	u8	reserved1;
	u8	page_len;
	u8	page_id[4]; /* "edid" */
	u8	reserved2[3];
	u8	vol_uniq_id_len;
	u8	vol_uniq_id[16];
	u8	vol_user_label_len;
	u8	vol_user_label[60];
	u8	array_uniq_id_len;
	u8	array_unique_id[UNIQUE_ID_LEN];
	u8	array_user_label_len;
	u8	array_user_label[60];
	u8	lun[8];
};

struct rdac_controller {
	u8			array_id[UNIQUE_ID_LEN];
	int			use_ms10;
	struct kref		kref;
	struct list_head	node; /* list of all controllers */
	union			{
		struct rdac_pg_legacy legacy;
		struct rdac_pg_expanded expanded;
	} mode_select;
	u8	index;
	u8	array_name[ARRAY_LABEL_LEN];
	struct Scsi_Host	*host;
	spinlock_t		ms_lock;
	int			ms_queued;
	struct work_struct	ms_work;
	struct scsi_device	*ms_sdev;
	struct list_head	ms_head;
	struct list_head	dh_list;
};

struct c2_inquiry {
	u8	peripheral_info;
	u8	page_code;	/* 0xC2 */
	u8	reserved1;
	u8	page_len;
	u8	page_id[4];	/* "swr4" */
	u8	sw_version[3];
	u8	sw_date[3];
	u8	features_enabled;
	u8	max_lun_supported;
	u8	partitions[239]; /* Total allocation length should be 0xFF */
};

struct rdac_dh_data {
	struct list_head	node;
	struct rdac_controller	*ctlr;
	struct scsi_device	*sdev;
#define UNINITIALIZED_LUN	(1 << 8)
	unsigned		lun;

#define RDAC_MODE		0
#define RDAC_MODE_AVT		1
#define RDAC_MODE_IOSHIP	2
	unsigned char		mode;

#define RDAC_STATE_ACTIVE	0
#define RDAC_STATE_PASSIVE	1
	unsigned char		state;

#define RDAC_LUN_UNOWNED	0
#define RDAC_LUN_OWNED		1
	char			lun_state;

#define RDAC_PREFERRED		0
#define RDAC_NON_PREFERRED	1
	char			preferred;

	union			{
		struct c2_inquiry c2;
		struct c4_inquiry c4;
		struct c8_inquiry c8;
		struct c9_inquiry c9;
	} inq;
};

static const char *mode[] = {
	"RDAC",
	"AVT",
	"IOSHIP",
};
static const char *lun_state[] =
{
	"unowned",
	"owned",
};

struct rdac_queue_data {
	struct list_head	entry;
	struct rdac_dh_data	*h;
	activate_complete	callback_fn;
	void			*callback_data;
};

static LIST_HEAD(ctlr_list);
static DEFINE_SPINLOCK(list_lock);
static struct workqueue_struct *kmpath_rdacd;
static void send_mode_select(struct work_struct *work);

/*
 * module parameter to enable rdac debug logging.
 * 2 bits for each type of logging, only two types defined for now
 * Can be enhanced if required at later point
 */
static int rdac_logging = 1;
module_param(rdac_logging, int, S_IRUGO|S_IWUSR);
MODULE_PARM_DESC(rdac_logging, "A bit mask of rdac logging levels, "
		"Default is 1 - failover logging enabled, "
		"set it to 0xF to enable all the logs");

#define RDAC_LOG_FAILOVER	0
#define RDAC_LOG_SENSE		2

#define RDAC_LOG_BITS		2

#define RDAC_LOG_LEVEL(SHIFT)  \
	((rdac_logging >> (SHIFT)) & ((1 << (RDAC_LOG_BITS)) - 1))

#define RDAC_LOG(SHIFT, sdev, f, arg...) \
do { \
	if (unlikely(RDAC_LOG_LEVEL(SHIFT))) \
		sdev_printk(KERN_INFO, sdev, RDAC_NAME ": " f "\n", ## arg); \
} while (0);

static unsigned int rdac_failover_get(struct rdac_controller *ctlr,
				      struct list_head *list,
				      unsigned char *cdb)
{
	struct scsi_device *sdev = ctlr->ms_sdev;
	struct rdac_dh_data *h = sdev->handler_data;
	struct rdac_mode_common *common;
	unsigned data_size;
	struct rdac_queue_data *qdata;
	u8 *lun_table;

	if (h->ctlr->use_ms10) {
		struct rdac_pg_expanded *rdac_pg;

		data_size = sizeof(struct rdac_pg_expanded);
		rdac_pg = &h->ctlr->mode_select.expanded;
		memset(rdac_pg, 0, data_size);
		common = &rdac_pg->common;
		rdac_pg->page_code = RDAC_PAGE_CODE_REDUNDANT_CONTROLLER + 0x40;
		rdac_pg->subpage_code = 0x1;
		rdac_pg->page_len[0] = 0x01;
		rdac_pg->page_len[1] = 0x28;
		lun_table = rdac_pg->lun_table;
	} else {
		struct rdac_pg_legacy *rdac_pg;

		data_size = sizeof(struct rdac_pg_legacy);
		rdac_pg = &h->ctlr->mode_select.legacy;
		memset(rdac_pg, 0, data_size);
		common = &rdac_pg->common;
		rdac_pg->page_code = RDAC_PAGE_CODE_REDUNDANT_CONTROLLER;
		rdac_pg->page_len = 0x68;
		lun_table = rdac_pg->lun_table;
	}
	common->rdac_mode[1] = RDAC_MODE_TRANSFER_SPECIFIED_LUNS;
	common->quiescence_timeout = RDAC_QUIESCENCE_TIME;
	common->rdac_options = RDAC_FORCED_QUIESENCE;

	list_for_each_entry(qdata, list, entry) {
		lun_table[qdata->h->lun] = 0x81;
	}

	/* Prepare the command. */
	if (h->ctlr->use_ms10) {
		cdb[0] = MODE_SELECT_10;
		cdb[7] = data_size >> 8;
		cdb[8] = data_size & 0xff;
	} else {
		cdb[0] = MODE_SELECT;
		cdb[4] = data_size;
	}

	return data_size;
}

static void release_controller(struct kref *kref)
{
	struct rdac_controller *ctlr;
	ctlr = container_of(kref, struct rdac_controller, kref);

	list_del(&ctlr->node);
	kfree(ctlr);
}

static struct rdac_controller *get_controller(int index, char *array_name,
			u8 *array_id, struct scsi_device *sdev)
{
	struct rdac_controller *ctlr, *tmp;

	list_for_each_entry(tmp, &ctlr_list, node) {
		if ((memcmp(tmp->array_id, array_id, UNIQUE_ID_LEN) == 0) &&
			  (tmp->index == index) &&
			  (tmp->host == sdev->host)) {
			kref_get(&tmp->kref);
			return tmp;
		}
	}
	ctlr = kmalloc(sizeof(*ctlr), GFP_ATOMIC);
	if (!ctlr)
		return NULL;

	/* initialize fields of controller */
	memcpy(ctlr->array_id, array_id, UNIQUE_ID_LEN);
	ctlr->index = index;
	ctlr->host = sdev->host;
	memcpy(ctlr->array_name, array_name, ARRAY_LABEL_LEN);

	kref_init(&ctlr->kref);
	ctlr->use_ms10 = -1;
	ctlr->ms_queued = 0;
	ctlr->ms_sdev = NULL;
	spin_lock_init(&ctlr->ms_lock);
	INIT_WORK(&ctlr->ms_work, send_mode_select);
	INIT_LIST_HEAD(&ctlr->ms_head);
	list_add(&ctlr->node, &ctlr_list);
	INIT_LIST_HEAD(&ctlr->dh_list);

	return ctlr;
}

static int get_lun_info(struct scsi_device *sdev, struct rdac_dh_data *h,
			char *array_name, u8 *array_id)
{
	int err = SCSI_DH_IO, i;
	struct c8_inquiry *inqp = &h->inq.c8;

	if (!scsi_get_vpd_page(sdev, 0xC8, (unsigned char *)inqp,
			       sizeof(struct c8_inquiry))) {
		if (inqp->page_code != 0xc8)
			return SCSI_DH_NOSYS;
		if (inqp->page_id[0] != 'e' || inqp->page_id[1] != 'd' ||
		    inqp->page_id[2] != 'i' || inqp->page_id[3] != 'd')
			return SCSI_DH_NOSYS;
		h->lun = inqp->lun[7]; /* Uses only the last byte */

		for(i=0; i<ARRAY_LABEL_LEN-1; ++i)
			*(array_name+i) = inqp->array_user_label[(2*i)+1];

		*(array_name+ARRAY_LABEL_LEN-1) = '\0';
		memset(array_id, 0, UNIQUE_ID_LEN);
		memcpy(array_id, inqp->array_unique_id, inqp->array_uniq_id_len);
		err = SCSI_DH_OK;
	}
	return err;
}

static int check_ownership(struct scsi_device *sdev, struct rdac_dh_data *h)
{
	int err = SCSI_DH_IO, access_state;
	struct rdac_dh_data *tmp;
	struct c9_inquiry *inqp = &h->inq.c9;

	h->state = RDAC_STATE_ACTIVE;
	if (!scsi_get_vpd_page(sdev, 0xC9, (unsigned char *)inqp,
			       sizeof(struct c9_inquiry))) {
		/* detect the operating mode */
		if ((inqp->avte_cvp >> 5) & 0x1)
			h->mode = RDAC_MODE_IOSHIP; /* LUN in IOSHIP mode */
		else if (inqp->avte_cvp >> 7)
			h->mode = RDAC_MODE_AVT; /* LUN in AVT mode */
		else
			h->mode = RDAC_MODE; /* LUN in RDAC mode */

		/* Update ownership */
		if (inqp->avte_cvp & 0x1) {
			h->lun_state = RDAC_LUN_OWNED;
			access_state = SCSI_ACCESS_STATE_OPTIMAL;
		} else {
			h->lun_state = RDAC_LUN_UNOWNED;
			if (h->mode == RDAC_MODE) {
				h->state = RDAC_STATE_PASSIVE;
				access_state = SCSI_ACCESS_STATE_STANDBY;
			} else
				access_state = SCSI_ACCESS_STATE_ACTIVE;
		}

		/* Update path prio*/
		if (inqp->path_prio & 0x1) {
			h->preferred = RDAC_PREFERRED;
			access_state |= SCSI_ACCESS_STATE_PREFERRED;
		} else
			h->preferred = RDAC_NON_PREFERRED;
		rcu_read_lock();
		list_for_each_entry_rcu(tmp, &h->ctlr->dh_list, node) {
			/* h->sdev should always be valid */
			BUG_ON(!tmp->sdev);
			tmp->sdev->access_state = access_state;
		}
		rcu_read_unlock();
		err = SCSI_DH_OK;
	}

	return err;
}

static int initialize_controller(struct scsi_device *sdev,
		struct rdac_dh_data *h, char *array_name, u8 *array_id)
{
	int err = SCSI_DH_IO, index;
	struct c4_inquiry *inqp = &h->inq.c4;

	if (!scsi_get_vpd_page(sdev, 0xC4, (unsigned char *)inqp,
			       sizeof(struct c4_inquiry))) {
		/* get the controller index */
		if (inqp->slot_id[1] == 0x31)
			index = 0;
		else
			index = 1;

		spin_lock(&list_lock);
		h->ctlr = get_controller(index, array_name, array_id, sdev);
		if (!h->ctlr)
			err = SCSI_DH_RES_TEMP_UNAVAIL;
		else {
			list_add_rcu(&h->node, &h->ctlr->dh_list);
			h->sdev = sdev;
		}
		spin_unlock(&list_lock);
		err = SCSI_DH_OK;
	}
	return err;
}

static int set_mode_select(struct scsi_device *sdev, struct rdac_dh_data *h)
{
	int err = SCSI_DH_IO;
	struct c2_inquiry *inqp = &h->inq.c2;

	if (!scsi_get_vpd_page(sdev, 0xC2, (unsigned char *)inqp,
			       sizeof(struct c2_inquiry))) {
		/*
		 * If more than MODE6_MAX_LUN luns are supported, use
		 * mode select 10
		 */
		if (inqp->max_lun_supported >= MODE6_MAX_LUN)
			h->ctlr->use_ms10 = 1;
		else
			h->ctlr->use_ms10 = 0;
		err = SCSI_DH_OK;
	}
	return err;
}

static int mode_select_handle_sense(struct scsi_device *sdev,
				    struct scsi_sense_hdr *sense_hdr)
{
	int err = SCSI_DH_IO;
	struct rdac_dh_data *h = sdev->handler_data;

	if (!scsi_sense_valid(sense_hdr))
		goto done;

	switch (sense_hdr->sense_key) {
	case NO_SENSE:
	case ABORTED_COMMAND:
	case UNIT_ATTENTION:
		err = SCSI_DH_RETRY;
		break;
	case NOT_READY:
		if (sense_hdr->asc == 0x04 && sense_hdr->ascq == 0x01)
			/* LUN Not Ready and is in the Process of Becoming
			 * Ready
			 */
			err = SCSI_DH_RETRY;
		break;
	case ILLEGAL_REQUEST:
		if (sense_hdr->asc == 0x91 && sense_hdr->ascq == 0x36)
			/*
			 * Command Lock contention
			 */
			err = SCSI_DH_IMM_RETRY;
		break;
	default:
		break;
	}

	RDAC_LOG(RDAC_LOG_FAILOVER, sdev, "array %s, ctlr %d, "
		"MODE_SELECT returned with sense %02x/%02x/%02x",
		(char *) h->ctlr->array_name, h->ctlr->index,
		sense_hdr->sense_key, sense_hdr->asc, sense_hdr->ascq);

done:
	return err;
}

static void send_mode_select(struct work_struct *work)
{
	struct rdac_controller *ctlr =
		container_of(work, struct rdac_controller, ms_work);
	struct scsi_device *sdev = ctlr->ms_sdev;
	struct rdac_dh_data *h = sdev->handler_data;
	int err = SCSI_DH_OK, retry_cnt = RDAC_RETRY_COUNT;
	struct rdac_queue_data *tmp, *qdata;
	LIST_HEAD(list);
	unsigned char cdb[COMMAND_SIZE(MODE_SELECT_10)];
	struct scsi_sense_hdr sshdr;
	unsigned int data_size;
	u64 req_flags = REQ_FAILFAST_DEV | REQ_FAILFAST_TRANSPORT |
		REQ_FAILFAST_DRIVER;

	spin_lock(&ctlr->ms_lock);
	list_splice_init(&ctlr->ms_head, &list);
	ctlr->ms_queued = 0;
	ctlr->ms_sdev = NULL;
	spin_unlock(&ctlr->ms_lock);

 retry:
	data_size = rdac_failover_get(ctlr, &list, cdb);

	RDAC_LOG(RDAC_LOG_FAILOVER, sdev, "array %s, ctlr %d, "
		"%s MODE_SELECT command",
		(char *) h->ctlr->array_name, h->ctlr->index,
		(retry_cnt == RDAC_RETRY_COUNT) ? "queueing" : "retrying");

<<<<<<< HEAD
	if (scsi_execute_req_flags(sdev, cdb, DMA_TO_DEVICE,
				   &h->ctlr->mode_select, data_size, &sshdr,
				   RDAC_TIMEOUT * HZ,
				   RDAC_RETRIES, NULL, req_flags, 0)) {
=======
	if (scsi_execute(sdev, cdb, DMA_TO_DEVICE, &h->ctlr->mode_select,
			data_size, NULL, &sshdr, RDAC_TIMEOUT * HZ,
			RDAC_RETRIES, req_flags, 0, NULL)) {
>>>>>>> af22a610
		err = mode_select_handle_sense(sdev, &sshdr);
		if (err == SCSI_DH_RETRY && retry_cnt--)
			goto retry;
		if (err == SCSI_DH_IMM_RETRY)
			goto retry;
	}
	if (err == SCSI_DH_OK) {
		h->state = RDAC_STATE_ACTIVE;
		RDAC_LOG(RDAC_LOG_FAILOVER, sdev, "array %s, ctlr %d, "
				"MODE_SELECT completed",
				(char *) h->ctlr->array_name, h->ctlr->index);
	}

	list_for_each_entry_safe(qdata, tmp, &list, entry) {
		list_del(&qdata->entry);
		if (err == SCSI_DH_OK)
			qdata->h->state = RDAC_STATE_ACTIVE;
		if (qdata->callback_fn)
			qdata->callback_fn(qdata->callback_data, err);
		kfree(qdata);
	}
	return;
}

static int queue_mode_select(struct scsi_device *sdev,
				activate_complete fn, void *data)
{
	struct rdac_queue_data *qdata;
	struct rdac_controller *ctlr;

	qdata = kzalloc(sizeof(*qdata), GFP_KERNEL);
	if (!qdata)
		return SCSI_DH_RETRY;

	qdata->h = sdev->handler_data;
	qdata->callback_fn = fn;
	qdata->callback_data = data;

	ctlr = qdata->h->ctlr;
	spin_lock(&ctlr->ms_lock);
	list_add_tail(&qdata->entry, &ctlr->ms_head);
	if (!ctlr->ms_queued) {
		ctlr->ms_queued = 1;
		ctlr->ms_sdev = sdev;
		queue_work(kmpath_rdacd, &ctlr->ms_work);
	}
	spin_unlock(&ctlr->ms_lock);
	return SCSI_DH_OK;
}

static int rdac_activate(struct scsi_device *sdev,
			activate_complete fn, void *data)
{
	struct rdac_dh_data *h = sdev->handler_data;
	int err = SCSI_DH_OK;
	int act = 0;

	err = check_ownership(sdev, h);
	if (err != SCSI_DH_OK)
		goto done;

	switch (h->mode) {
	case RDAC_MODE:
		if (h->lun_state == RDAC_LUN_UNOWNED)
			act = 1;
		break;
	case RDAC_MODE_IOSHIP:
		if ((h->lun_state == RDAC_LUN_UNOWNED) &&
		    (h->preferred == RDAC_PREFERRED))
			act = 1;
		break;
	default:
		break;
	}

	if (act) {
		err = queue_mode_select(sdev, fn, data);
		if (err == SCSI_DH_OK)
			return 0;
	}
done:
	if (fn)
		fn(data, err);
	return 0;
}

static int rdac_prep_fn(struct scsi_device *sdev, struct request *req)
{
	struct rdac_dh_data *h = sdev->handler_data;
	int ret = BLKPREP_OK;

	if (h->state != RDAC_STATE_ACTIVE) {
		ret = BLKPREP_KILL;
		req->rq_flags |= RQF_QUIET;
	}
	return ret;

}

static int rdac_check_sense(struct scsi_device *sdev,
				struct scsi_sense_hdr *sense_hdr)
{
	struct rdac_dh_data *h = sdev->handler_data;

	RDAC_LOG(RDAC_LOG_SENSE, sdev, "array %s, ctlr %d, "
			"I/O returned with sense %02x/%02x/%02x",
			(char *) h->ctlr->array_name, h->ctlr->index,
			sense_hdr->sense_key, sense_hdr->asc, sense_hdr->ascq);

	switch (sense_hdr->sense_key) {
	case NOT_READY:
		if (sense_hdr->asc == 0x04 && sense_hdr->ascq == 0x01)
			/* LUN Not Ready - Logical Unit Not Ready and is in
			* the process of becoming ready
			* Just retry.
			*/
			return ADD_TO_MLQUEUE;
		if (sense_hdr->asc == 0x04 && sense_hdr->ascq == 0x81)
			/* LUN Not Ready - Storage firmware incompatible
			 * Manual code synchonisation required.
			 *
			 * Nothing we can do here. Try to bypass the path.
			 */
			return SUCCESS;
		if (sense_hdr->asc == 0x04 && sense_hdr->ascq == 0xA1)
			/* LUN Not Ready - Quiescense in progress
			 *
			 * Just retry and wait.
			 */
			return ADD_TO_MLQUEUE;
		if (sense_hdr->asc == 0xA1  && sense_hdr->ascq == 0x02)
			/* LUN Not Ready - Quiescense in progress
			 * or has been achieved
			 * Just retry.
			 */
			return ADD_TO_MLQUEUE;
		break;
	case ILLEGAL_REQUEST:
		if (sense_hdr->asc == 0x94 && sense_hdr->ascq == 0x01) {
			/* Invalid Request - Current Logical Unit Ownership.
			 * Controller is not the current owner of the LUN,
			 * Fail the path, so that the other path be used.
			 */
			h->state = RDAC_STATE_PASSIVE;
			return SUCCESS;
		}
		break;
	case UNIT_ATTENTION:
		if (sense_hdr->asc == 0x29 && sense_hdr->ascq == 0x00)
			/*
			 * Power On, Reset, or Bus Device Reset, just retry.
			 */
			return ADD_TO_MLQUEUE;
		if (sense_hdr->asc == 0x8b && sense_hdr->ascq == 0x02)
			/*
			 * Quiescence in progress , just retry.
			 */
			return ADD_TO_MLQUEUE;
		break;
	}
	/* success just means we do not care what scsi-ml does */
	return SCSI_RETURN_NOT_HANDLED;
}

static int rdac_bus_attach(struct scsi_device *sdev)
{
	struct rdac_dh_data *h;
	int err;
	char array_name[ARRAY_LABEL_LEN];
	char array_id[UNIQUE_ID_LEN];

	h = kzalloc(sizeof(*h) , GFP_KERNEL);
	if (!h)
		return -ENOMEM;
	h->lun = UNINITIALIZED_LUN;
	h->state = RDAC_STATE_ACTIVE;

	err = get_lun_info(sdev, h, array_name, array_id);
	if (err != SCSI_DH_OK)
		goto failed;

	err = initialize_controller(sdev, h, array_name, array_id);
	if (err != SCSI_DH_OK)
		goto failed;

	err = check_ownership(sdev, h);
	if (err != SCSI_DH_OK)
		goto clean_ctlr;

	err = set_mode_select(sdev, h);
	if (err != SCSI_DH_OK)
		goto clean_ctlr;

	sdev_printk(KERN_NOTICE, sdev,
		    "%s: LUN %d (%s) (%s)\n",
		    RDAC_NAME, h->lun, mode[(int)h->mode],
		    lun_state[(int)h->lun_state]);

	sdev->handler_data = h;
	return 0;

clean_ctlr:
	spin_lock(&list_lock);
	kref_put(&h->ctlr->kref, release_controller);
	spin_unlock(&list_lock);

failed:
	kfree(h);
	return -EINVAL;
}

static void rdac_bus_detach( struct scsi_device *sdev )
{
	struct rdac_dh_data *h = sdev->handler_data;

	if (h->ctlr && h->ctlr->ms_queued)
		flush_workqueue(kmpath_rdacd);

	spin_lock(&list_lock);
	if (h->ctlr) {
		list_del_rcu(&h->node);
		h->sdev = NULL;
		kref_put(&h->ctlr->kref, release_controller);
	}
	spin_unlock(&list_lock);
	sdev->handler_data = NULL;
	kfree(h);
}

static struct scsi_device_handler rdac_dh = {
	.name = RDAC_NAME,
	.module = THIS_MODULE,
	.prep_fn = rdac_prep_fn,
	.check_sense = rdac_check_sense,
	.attach = rdac_bus_attach,
	.detach = rdac_bus_detach,
	.activate = rdac_activate,
};

static int __init rdac_init(void)
{
	int r;

	r = scsi_register_device_handler(&rdac_dh);
	if (r != 0) {
		printk(KERN_ERR "Failed to register scsi device handler.");
		goto done;
	}

	/*
	 * Create workqueue to handle mode selects for rdac
	 */
	kmpath_rdacd = create_singlethread_workqueue("kmpath_rdacd");
	if (!kmpath_rdacd) {
		scsi_unregister_device_handler(&rdac_dh);
		printk(KERN_ERR "kmpath_rdacd creation failed.\n");

		r = -EINVAL;
	}
done:
	return r;
}

static void __exit rdac_exit(void)
{
	destroy_workqueue(kmpath_rdacd);
	scsi_unregister_device_handler(&rdac_dh);
}

module_init(rdac_init);
module_exit(rdac_exit);

MODULE_DESCRIPTION("Multipath LSI/Engenio/NetApp E-Series RDAC driver");
MODULE_AUTHOR("Mike Christie, Chandra Seetharaman");
MODULE_VERSION("01.00.0000.0000");
MODULE_LICENSE("GPL");<|MERGE_RESOLUTION|>--- conflicted
+++ resolved
@@ -555,16 +555,9 @@
 		(char *) h->ctlr->array_name, h->ctlr->index,
 		(retry_cnt == RDAC_RETRY_COUNT) ? "queueing" : "retrying");
 
-<<<<<<< HEAD
-	if (scsi_execute_req_flags(sdev, cdb, DMA_TO_DEVICE,
-				   &h->ctlr->mode_select, data_size, &sshdr,
-				   RDAC_TIMEOUT * HZ,
-				   RDAC_RETRIES, NULL, req_flags, 0)) {
-=======
 	if (scsi_execute(sdev, cdb, DMA_TO_DEVICE, &h->ctlr->mode_select,
 			data_size, NULL, &sshdr, RDAC_TIMEOUT * HZ,
 			RDAC_RETRIES, req_flags, 0, NULL)) {
->>>>>>> af22a610
 		err = mode_select_handle_sense(sdev, &sshdr);
 		if (err == SCSI_DH_RETRY && retry_cnt--)
 			goto retry;
