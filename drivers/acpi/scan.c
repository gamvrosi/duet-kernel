/*
 * scan.c - support for transforming the ACPI namespace into individual objects
 */

#include <linux/module.h>
#include <linux/init.h>
#include <linux/slab.h>
#include <linux/kernel.h>
#include <linux/acpi.h>
#include <linux/signal.h>
#include <linux/kthread.h>
#include <linux/dmi.h>
#include <linux/nls.h>

#include <acpi/acpi_drivers.h>

#include "internal.h"

#define _COMPONENT		ACPI_BUS_COMPONENT
ACPI_MODULE_NAME("scan");
#define STRUCT_TO_INT(s)	(*((int*)&s))
extern struct acpi_device *acpi_root;

#define ACPI_BUS_CLASS			"system_bus"
#define ACPI_BUS_HID			"LNXSYBUS"
#define ACPI_BUS_DEVICE_NAME		"System Bus"

#define ACPI_IS_ROOT_DEVICE(device)    (!(device)->parent)

/*
 * If set, devices will be hot-removed even if they cannot be put offline
 * gracefully (from the kernel's standpoint).
 */
bool acpi_force_hot_remove;

static const char *dummy_hid = "device";

static LIST_HEAD(acpi_bus_id_list);
static DEFINE_MUTEX(acpi_scan_lock);
static LIST_HEAD(acpi_scan_handlers_list);
DEFINE_MUTEX(acpi_device_lock);
LIST_HEAD(acpi_wakeup_device_list);

struct acpi_device_bus_id{
	char bus_id[15];
	unsigned int instance_no;
	struct list_head node;
};

void acpi_scan_lock_acquire(void)
{
	mutex_lock(&acpi_scan_lock);
}
EXPORT_SYMBOL_GPL(acpi_scan_lock_acquire);

void acpi_scan_lock_release(void)
{
	mutex_unlock(&acpi_scan_lock);
}
EXPORT_SYMBOL_GPL(acpi_scan_lock_release);

int acpi_scan_add_handler(struct acpi_scan_handler *handler)
{
	if (!handler || !handler->attach)
		return -EINVAL;

	list_add_tail(&handler->list_node, &acpi_scan_handlers_list);
	return 0;
}

int acpi_scan_add_handler_with_hotplug(struct acpi_scan_handler *handler,
				       const char *hotplug_profile_name)
{
	int error;

	error = acpi_scan_add_handler(handler);
	if (error)
		return error;

	acpi_sysfs_add_hotplug_profile(&handler->hotplug, hotplug_profile_name);
	return 0;
}

/*
 * Creates hid/cid(s) string needed for modalias and uevent
 * e.g. on a device with hid:IBM0001 and cid:ACPI0001 you get:
 * char *modalias: "acpi:IBM0001:ACPI0001"
*/
static int create_modalias(struct acpi_device *acpi_dev, char *modalias,
			   int size)
{
	int len;
	int count;
	struct acpi_hardware_id *id;

	if (list_empty(&acpi_dev->pnp.ids))
		return 0;

	len = snprintf(modalias, size, "acpi:");
	size -= len;

	list_for_each_entry(id, &acpi_dev->pnp.ids, list) {
		count = snprintf(&modalias[len], size, "%s:", id->id);
		if (count < 0 || count >= size)
			return -EINVAL;
		len += count;
		size -= count;
	}

	modalias[len] = '\0';
	return len;
}

static ssize_t
acpi_device_modalias_show(struct device *dev, struct device_attribute *attr, char *buf) {
	struct acpi_device *acpi_dev = to_acpi_device(dev);
	int len;

	/* Device has no HID and no CID or string is >1024 */
	len = create_modalias(acpi_dev, buf, 1024);
	if (len <= 0)
		return 0;
	buf[len++] = '\n';
	return len;
}
static DEVICE_ATTR(modalias, 0444, acpi_device_modalias_show, NULL);

static acpi_status acpi_bus_offline(acpi_handle handle, u32 lvl, void *data,
				    void **ret_p)
{
	struct acpi_device *device = NULL;
	struct acpi_device_physical_node *pn;
	bool second_pass = (bool)data;
	acpi_status status = AE_OK;

	if (acpi_bus_get_device(handle, &device))
		return AE_OK;

	if (device->handler && !device->handler->hotplug.enabled) {
		*ret_p = &device->dev;
		return AE_SUPPORT;
	}

	mutex_lock(&device->physical_node_lock);

	list_for_each_entry(pn, &device->physical_node_list, node) {
		int ret;

		if (second_pass) {
			/* Skip devices offlined by the first pass. */
			if (pn->put_online)
				continue;
		} else {
			pn->put_online = false;
		}
		ret = device_offline(pn->dev);
		if (acpi_force_hot_remove)
			continue;

		if (ret >= 0) {
			pn->put_online = !ret;
		} else {
			*ret_p = pn->dev;
			if (second_pass) {
				status = AE_ERROR;
				break;
			}
		}
	}

	mutex_unlock(&device->physical_node_lock);

	return status;
}

static acpi_status acpi_bus_online(acpi_handle handle, u32 lvl, void *data,
				   void **ret_p)
{
	struct acpi_device *device = NULL;
	struct acpi_device_physical_node *pn;

	if (acpi_bus_get_device(handle, &device))
		return AE_OK;

	mutex_lock(&device->physical_node_lock);

	list_for_each_entry(pn, &device->physical_node_list, node)
		if (pn->put_online) {
			device_online(pn->dev);
			pn->put_online = false;
		}

	mutex_unlock(&device->physical_node_lock);

	return AE_OK;
}

static int acpi_scan_hot_remove(struct acpi_device *device)
{
	acpi_handle handle = device->handle;
	struct device *errdev;
	acpi_status status;
	unsigned long long sta;

	/* If there is no handle, the device node has been unregistered. */
	if (!handle) {
		dev_dbg(&device->dev, "ACPI handle missing\n");
		put_device(&device->dev);
		return -EINVAL;
	}

	/*
	 * Carry out two passes here and ignore errors in the first pass,
	 * because if the devices in question are memory blocks and
	 * CONFIG_MEMCG is set, one of the blocks may hold data structures
	 * that the other blocks depend on, but it is not known in advance which
	 * block holds them.
	 *
	 * If the first pass is successful, the second one isn't needed, though.
	 */
	errdev = NULL;
	status = acpi_walk_namespace(ACPI_TYPE_ANY, handle, ACPI_UINT32_MAX,
				     NULL, acpi_bus_offline, (void *)false,
				     (void **)&errdev);
	if (status == AE_SUPPORT) {
		dev_warn(errdev, "Offline disabled.\n");
		acpi_walk_namespace(ACPI_TYPE_ANY, handle, ACPI_UINT32_MAX,
				    acpi_bus_online, NULL, NULL, NULL);
		put_device(&device->dev);
		return -EPERM;
	}
	acpi_bus_offline(handle, 0, (void *)false, (void **)&errdev);
	if (errdev) {
		errdev = NULL;
		acpi_walk_namespace(ACPI_TYPE_ANY, handle, ACPI_UINT32_MAX,
				    NULL, acpi_bus_offline, (void *)true,
				    (void **)&errdev);
		if (!errdev || acpi_force_hot_remove)
			acpi_bus_offline(handle, 0, (void *)true,
					 (void **)&errdev);

		if (errdev && !acpi_force_hot_remove) {
			dev_warn(errdev, "Offline failed.\n");
			acpi_bus_online(handle, 0, NULL, NULL);
			acpi_walk_namespace(ACPI_TYPE_ANY, handle,
<<<<<<< HEAD
					    ACPI_UINT32_MAX,
					    acpi_bus_online_companions, NULL,
					    NULL, NULL);
=======
					    ACPI_UINT32_MAX, acpi_bus_online,
					    NULL, NULL, NULL);
>>>>>>> d8ec26d7
			put_device(&device->dev);
			return -EBUSY;
		}
	}

	ACPI_DEBUG_PRINT((ACPI_DB_INFO,
		"Hot-removing device %s...\n", dev_name(&device->dev)));

	acpi_bus_trim(device);

	/* Device node has been unregistered. */
	put_device(&device->dev);
	device = NULL;

	acpi_evaluate_lck(handle, 0);
	/*
	 * TBD: _EJD support.
	 */
	status = acpi_evaluate_ej0(handle);
	if (status == AE_NOT_FOUND)
		return -ENODEV;
	else if (ACPI_FAILURE(status))
		return -EIO;

	/*
	 * Verify if eject was indeed successful.  If not, log an error
	 * message.  No need to call _OST since _EJ0 call was made OK.
	 */
	status = acpi_evaluate_integer(handle, "_STA", NULL, &sta);
	if (ACPI_FAILURE(status)) {
		acpi_handle_warn(handle,
			"Status check after eject failed (0x%x)\n", status);
	} else if (sta & ACPI_STA_DEVICE_ENABLED) {
		acpi_handle_warn(handle,
			"Eject incomplete - status 0x%llx\n", sta);
	}

	return 0;
}

void acpi_bus_device_eject(void *data, u32 ost_src)
{
	struct acpi_device *device = data;
	acpi_handle handle = device->handle;
	u32 ost_code = ACPI_OST_SC_NON_SPECIFIC_FAILURE;
	int error;

	lock_device_hotplug();
	mutex_lock(&acpi_scan_lock);

	if (ost_src == ACPI_NOTIFY_EJECT_REQUEST)
		acpi_evaluate_hotplug_ost(handle, ACPI_NOTIFY_EJECT_REQUEST,
					  ACPI_OST_SC_EJECT_IN_PROGRESS, NULL);

<<<<<<< HEAD
	handler = device->handler;
	if (!handler || !handler->hotplug.enabled) {
		ost_code = ACPI_OST_SC_EJECT_NOT_SUPPORTED;
		goto err_out;
	}
	acpi_evaluate_hotplug_ost(handle, ACPI_NOTIFY_EJECT_REQUEST,
				  ACPI_OST_SC_EJECT_IN_PROGRESS, NULL);
	if (handler->hotplug.mode == AHM_CONTAINER)
		kobject_uevent(&device->dev.kobj, KOBJ_OFFLINE);

	get_device(&device->dev);
	error = acpi_scan_hot_remove(device);
	if (error)
		goto err_out;
=======
	if (device->handler && device->handler->hotplug.mode == AHM_CONTAINER)
		kobject_uevent(&device->dev.kobj, KOBJ_OFFLINE);

	error = acpi_scan_hot_remove(device);
	if (error == -EPERM) {
		goto err_support;
	} else if (error) {
		goto err_out;
	}
>>>>>>> d8ec26d7

 out:
	mutex_unlock(&acpi_scan_lock);
	unlock_device_hotplug();
	return;

 err_support:
	ost_code = ACPI_OST_SC_EJECT_NOT_SUPPORTED;
 err_out:
	acpi_evaluate_hotplug_ost(handle, ost_src, ost_code, NULL);
	goto out;
}

static void acpi_scan_bus_device_check(void *data, u32 ost_source)
{
	acpi_handle handle = data;
	struct acpi_device *device = NULL;
	u32 ost_code = ACPI_OST_SC_NON_SPECIFIC_FAILURE;
	int error;

	lock_device_hotplug();
	mutex_lock(&acpi_scan_lock);

	if (ost_source != ACPI_NOTIFY_BUS_CHECK) {
		acpi_bus_get_device(handle, &device);
		if (device) {
			dev_warn(&device->dev, "Attempt to re-insert\n");
			goto out;
		}
	}
	error = acpi_bus_scan(handle);
	if (error) {
		acpi_handle_warn(handle, "Namespace scan failure\n");
		goto out;
	}
	error = acpi_bus_get_device(handle, &device);
	if (error) {
		acpi_handle_warn(handle, "Missing device node object\n");
		goto out;
	}
	ost_code = ACPI_OST_SC_SUCCESS;
	if (device->handler && device->handler->hotplug.mode == AHM_CONTAINER)
		kobject_uevent(&device->dev.kobj, KOBJ_ONLINE);

 out:
	acpi_evaluate_hotplug_ost(handle, ost_source, ost_code, NULL);
	mutex_unlock(&acpi_scan_lock);
	unlock_device_hotplug();
<<<<<<< HEAD
}

static void acpi_scan_bus_check(void *context)
{
	acpi_scan_bus_device_check((acpi_handle)context,
				   ACPI_NOTIFY_BUS_CHECK);
}

static void acpi_scan_device_check(void *context)
{
	acpi_scan_bus_device_check((acpi_handle)context,
				   ACPI_NOTIFY_DEVICE_CHECK);
=======
>>>>>>> d8ec26d7
}

static void acpi_hotplug_unsupported(acpi_handle handle, u32 type)
{
	u32 ost_status;

	switch (type) {
	case ACPI_NOTIFY_BUS_CHECK:
		acpi_handle_debug(handle,
			"ACPI_NOTIFY_BUS_CHECK event: unsupported\n");
		ost_status = ACPI_OST_SC_INSERT_NOT_SUPPORTED;
		break;
	case ACPI_NOTIFY_DEVICE_CHECK:
		acpi_handle_debug(handle,
			"ACPI_NOTIFY_DEVICE_CHECK event: unsupported\n");
		ost_status = ACPI_OST_SC_INSERT_NOT_SUPPORTED;
		break;
	case ACPI_NOTIFY_EJECT_REQUEST:
		acpi_handle_debug(handle,
			"ACPI_NOTIFY_EJECT_REQUEST event: unsupported\n");
		ost_status = ACPI_OST_SC_EJECT_NOT_SUPPORTED;
		break;
	default:
		/* non-hotplug event; possibly handled by other handler */
		return;
	}

	acpi_evaluate_hotplug_ost(handle, type, ost_status, NULL);
}

static void acpi_hotplug_notify_cb(acpi_handle handle, u32 type, void *data)
{
	struct acpi_scan_handler *handler = data;
	struct acpi_device *adev;
	acpi_status status;

	if (!handler->hotplug.enabled)
		return acpi_hotplug_unsupported(handle, type);

	switch (type) {
	case ACPI_NOTIFY_BUS_CHECK:
		acpi_handle_debug(handle, "ACPI_NOTIFY_BUS_CHECK event\n");
		break;
	case ACPI_NOTIFY_DEVICE_CHECK:
		acpi_handle_debug(handle, "ACPI_NOTIFY_DEVICE_CHECK event\n");
		break;
	case ACPI_NOTIFY_EJECT_REQUEST:
		acpi_handle_debug(handle, "ACPI_NOTIFY_EJECT_REQUEST event\n");
		if (acpi_bus_get_device(handle, &adev))
			goto err_out;

		get_device(&adev->dev);
		status = acpi_hotplug_execute(acpi_bus_device_eject, adev, type);
		if (ACPI_SUCCESS(status))
			return;

		put_device(&adev->dev);
		goto err_out;
	default:
		/* non-hotplug event; possibly handled by other handler */
		return;
	}
<<<<<<< HEAD
	status = acpi_os_hotplug_execute(callback, handle);
	if (ACPI_FAILURE(status))
		acpi_evaluate_hotplug_ost(handle, type,
					  ACPI_OST_SC_NON_SPECIFIC_FAILURE,
					  NULL);
}

/**
 * acpi_bus_hot_remove_device: hot-remove a device and its children
 * @context: struct acpi_eject_event pointer (freed in this func)
 *
 * Hot-remove a device and its children. This function frees up the
 * memory space passed by arg context, so that the caller may call
 * this function asynchronously through acpi_os_hotplug_execute().
 */
void acpi_bus_hot_remove_device(void *context)
{
	struct acpi_eject_event *ej_event = context;
	struct acpi_device *device = ej_event->device;
	acpi_handle handle = device->handle;
	int error;

	lock_device_hotplug();
	mutex_lock(&acpi_scan_lock);

	error = acpi_scan_hot_remove(device);
	if (error && handle)
		acpi_evaluate_hotplug_ost(handle, ej_event->event,
					  ACPI_OST_SC_NON_SPECIFIC_FAILURE,
					  NULL);

	mutex_unlock(&acpi_scan_lock);
	unlock_device_hotplug();
	kfree(context);
=======
	status = acpi_hotplug_execute(acpi_scan_bus_device_check, handle, type);
	if (ACPI_SUCCESS(status))
		return;

 err_out:
	acpi_evaluate_hotplug_ost(handle, type,
				  ACPI_OST_SC_NON_SPECIFIC_FAILURE, NULL);
>>>>>>> d8ec26d7
}

static ssize_t real_power_state_show(struct device *dev,
				     struct device_attribute *attr, char *buf)
{
	struct acpi_device *adev = to_acpi_device(dev);
	int state;
	int ret;

	ret = acpi_device_get_power(adev, &state);
	if (ret)
		return ret;

	return sprintf(buf, "%s\n", acpi_power_state_string(state));
}

static DEVICE_ATTR(real_power_state, 0444, real_power_state_show, NULL);

static ssize_t power_state_show(struct device *dev,
				struct device_attribute *attr, char *buf)
{
	struct acpi_device *adev = to_acpi_device(dev);

	return sprintf(buf, "%s\n", acpi_power_state_string(adev->power.state));
}

static DEVICE_ATTR(power_state, 0444, power_state_show, NULL);

static ssize_t
acpi_eject_store(struct device *d, struct device_attribute *attr,
		const char *buf, size_t count)
{
	struct acpi_device *acpi_device = to_acpi_device(d);
	acpi_object_type not_used;
	acpi_status status;
<<<<<<< HEAD
	int ret;
=======
>>>>>>> d8ec26d7

	if (!count || buf[0] != '1')
		return -EINVAL;

	if ((!acpi_device->handler || !acpi_device->handler->hotplug.enabled)
	    && !acpi_device->driver)
		return -ENODEV;

	status = acpi_get_type(acpi_device->handle, &not_used);
	if (ACPI_FAILURE(status) || !acpi_device->flags.ejectable)
		return -ENODEV;

<<<<<<< HEAD
	ej_event = kmalloc(sizeof(*ej_event), GFP_KERNEL);
	if (!ej_event) {
		ret = -ENOMEM;
		goto err_out;
	}
	acpi_evaluate_hotplug_ost(acpi_device->handle, ACPI_OST_EC_OSPM_EJECT,
				  ACPI_OST_SC_EJECT_IN_PROGRESS, NULL);
	ej_event->device = acpi_device;
	ej_event->event = ACPI_OST_EC_OSPM_EJECT;
	get_device(&acpi_device->dev);
	status = acpi_os_hotplug_execute(acpi_bus_hot_remove_device, ej_event);
	if (ACPI_SUCCESS(status))
		return count;

	put_device(&acpi_device->dev);
	kfree(ej_event);
	ret = status == AE_NO_MEMORY ? -ENOMEM : -EAGAIN;

 err_out:
	acpi_evaluate_hotplug_ost(acpi_device->handle, ACPI_OST_EC_OSPM_EJECT,
				  ACPI_OST_SC_NON_SPECIFIC_FAILURE, NULL);
	return ret;
=======
	acpi_evaluate_hotplug_ost(acpi_device->handle, ACPI_OST_EC_OSPM_EJECT,
				  ACPI_OST_SC_EJECT_IN_PROGRESS, NULL);
	get_device(&acpi_device->dev);
	status = acpi_hotplug_execute(acpi_bus_device_eject, acpi_device,
				      ACPI_OST_EC_OSPM_EJECT);
	if (ACPI_SUCCESS(status))
		return count;

	put_device(&acpi_device->dev);
	acpi_evaluate_hotplug_ost(acpi_device->handle, ACPI_OST_EC_OSPM_EJECT,
				  ACPI_OST_SC_NON_SPECIFIC_FAILURE, NULL);
	return status == AE_NO_MEMORY ? -ENOMEM : -EAGAIN;
>>>>>>> d8ec26d7
}

static DEVICE_ATTR(eject, 0200, NULL, acpi_eject_store);

static ssize_t
acpi_device_hid_show(struct device *dev, struct device_attribute *attr, char *buf) {
	struct acpi_device *acpi_dev = to_acpi_device(dev);

	return sprintf(buf, "%s\n", acpi_device_hid(acpi_dev));
}
static DEVICE_ATTR(hid, 0444, acpi_device_hid_show, NULL);

static ssize_t acpi_device_uid_show(struct device *dev,
				    struct device_attribute *attr, char *buf)
{
	struct acpi_device *acpi_dev = to_acpi_device(dev);

	return sprintf(buf, "%s\n", acpi_dev->pnp.unique_id);
}
static DEVICE_ATTR(uid, 0444, acpi_device_uid_show, NULL);

static ssize_t acpi_device_adr_show(struct device *dev,
				    struct device_attribute *attr, char *buf)
{
	struct acpi_device *acpi_dev = to_acpi_device(dev);

	return sprintf(buf, "0x%08x\n",
		       (unsigned int)(acpi_dev->pnp.bus_address));
}
static DEVICE_ATTR(adr, 0444, acpi_device_adr_show, NULL);

static ssize_t
acpi_device_path_show(struct device *dev, struct device_attribute *attr, char *buf) {
	struct acpi_device *acpi_dev = to_acpi_device(dev);
	struct acpi_buffer path = {ACPI_ALLOCATE_BUFFER, NULL};
	int result;

	result = acpi_get_name(acpi_dev->handle, ACPI_FULL_PATHNAME, &path);
	if (result)
		goto end;

	result = sprintf(buf, "%s\n", (char*)path.pointer);
	kfree(path.pointer);
end:
	return result;
}
static DEVICE_ATTR(path, 0444, acpi_device_path_show, NULL);

/* sysfs file that shows description text from the ACPI _STR method */
static ssize_t description_show(struct device *dev,
				struct device_attribute *attr,
				char *buf) {
	struct acpi_device *acpi_dev = to_acpi_device(dev);
	int result;

	if (acpi_dev->pnp.str_obj == NULL)
		return 0;

	/*
	 * The _STR object contains a Unicode identifier for a device.
	 * We need to convert to utf-8 so it can be displayed.
	 */
	result = utf16s_to_utf8s(
		(wchar_t *)acpi_dev->pnp.str_obj->buffer.pointer,
		acpi_dev->pnp.str_obj->buffer.length,
		UTF16_LITTLE_ENDIAN, buf,
		PAGE_SIZE);

	buf[result++] = '\n';

	return result;
}
static DEVICE_ATTR(description, 0444, description_show, NULL);

static ssize_t
acpi_device_sun_show(struct device *dev, struct device_attribute *attr,
		     char *buf) {
	struct acpi_device *acpi_dev = to_acpi_device(dev);

	return sprintf(buf, "%lu\n", acpi_dev->pnp.sun);
}
static DEVICE_ATTR(sun, 0444, acpi_device_sun_show, NULL);

static int acpi_device_setup_files(struct acpi_device *dev)
{
	struct acpi_buffer buffer = {ACPI_ALLOCATE_BUFFER, NULL};
	acpi_status status;
	unsigned long long sun;
	int result = 0;

	/*
	 * Devices gotten from FADT don't have a "path" attribute
	 */
	if (dev->handle) {
		result = device_create_file(&dev->dev, &dev_attr_path);
		if (result)
			goto end;
	}

	if (!list_empty(&dev->pnp.ids)) {
		result = device_create_file(&dev->dev, &dev_attr_hid);
		if (result)
			goto end;

		result = device_create_file(&dev->dev, &dev_attr_modalias);
		if (result)
			goto end;
	}

	/*
	 * If device has _STR, 'description' file is created
	 */
	if (acpi_has_method(dev->handle, "_STR")) {
		status = acpi_evaluate_object(dev->handle, "_STR",
					NULL, &buffer);
		if (ACPI_FAILURE(status))
			buffer.pointer = NULL;
		dev->pnp.str_obj = buffer.pointer;
		result = device_create_file(&dev->dev, &dev_attr_description);
		if (result)
			goto end;
	}

	if (dev->pnp.type.bus_address)
		result = device_create_file(&dev->dev, &dev_attr_adr);
	if (dev->pnp.unique_id)
		result = device_create_file(&dev->dev, &dev_attr_uid);

	status = acpi_evaluate_integer(dev->handle, "_SUN", NULL, &sun);
	if (ACPI_SUCCESS(status)) {
		dev->pnp.sun = (unsigned long)sun;
		result = device_create_file(&dev->dev, &dev_attr_sun);
		if (result)
			goto end;
	} else {
		dev->pnp.sun = (unsigned long)-1;
	}

        /*
         * If device has _EJ0, 'eject' file is created that is used to trigger
         * hot-removal function from userland.
         */
	if (acpi_has_method(dev->handle, "_EJ0")) {
		result = device_create_file(&dev->dev, &dev_attr_eject);
		if (result)
			return result;
	}

	if (dev->flags.power_manageable) {
		result = device_create_file(&dev->dev, &dev_attr_power_state);
		if (result)
			return result;

		if (dev->power.flags.power_resources)
			result = device_create_file(&dev->dev,
						    &dev_attr_real_power_state);
	}

end:
	return result;
}

static void acpi_device_remove_files(struct acpi_device *dev)
{
	if (dev->flags.power_manageable) {
		device_remove_file(&dev->dev, &dev_attr_power_state);
		if (dev->power.flags.power_resources)
			device_remove_file(&dev->dev,
					   &dev_attr_real_power_state);
	}

	/*
	 * If device has _STR, remove 'description' file
	 */
	if (acpi_has_method(dev->handle, "_STR")) {
		kfree(dev->pnp.str_obj);
		device_remove_file(&dev->dev, &dev_attr_description);
	}
	/*
	 * If device has _EJ0, remove 'eject' file.
	 */
	if (acpi_has_method(dev->handle, "_EJ0"))
		device_remove_file(&dev->dev, &dev_attr_eject);

	if (acpi_has_method(dev->handle, "_SUN"))
		device_remove_file(&dev->dev, &dev_attr_sun);

	if (dev->pnp.unique_id)
		device_remove_file(&dev->dev, &dev_attr_uid);
	if (dev->pnp.type.bus_address)
		device_remove_file(&dev->dev, &dev_attr_adr);
	device_remove_file(&dev->dev, &dev_attr_modalias);
	device_remove_file(&dev->dev, &dev_attr_hid);
	if (dev->handle)
		device_remove_file(&dev->dev, &dev_attr_path);
}
/* --------------------------------------------------------------------------
			ACPI Bus operations
   -------------------------------------------------------------------------- */

static const struct acpi_device_id *__acpi_match_device(
	struct acpi_device *device, const struct acpi_device_id *ids)
{
	const struct acpi_device_id *id;
	struct acpi_hardware_id *hwid;

	/*
	 * If the device is not present, it is unnecessary to load device
	 * driver for it.
	 */
	if (!device->status.present)
		return NULL;

	for (id = ids; id->id[0]; id++)
		list_for_each_entry(hwid, &device->pnp.ids, list)
			if (!strcmp((char *) id->id, hwid->id))
				return id;

	return NULL;
}

/**
 * acpi_match_device - Match a struct device against a given list of ACPI IDs
 * @ids: Array of struct acpi_device_id object to match against.
 * @dev: The device structure to match.
 *
 * Check if @dev has a valid ACPI handle and if there is a struct acpi_device
 * object for that handle and use that object to match against a given list of
 * device IDs.
 *
 * Return a pointer to the first matching ID on success or %NULL on failure.
 */
const struct acpi_device_id *acpi_match_device(const struct acpi_device_id *ids,
					       const struct device *dev)
{
	struct acpi_device *adev;
	acpi_handle handle = ACPI_HANDLE(dev);

	if (!ids || !handle || acpi_bus_get_device(handle, &adev))
		return NULL;

	return __acpi_match_device(adev, ids);
}
EXPORT_SYMBOL_GPL(acpi_match_device);

int acpi_match_device_ids(struct acpi_device *device,
			  const struct acpi_device_id *ids)
{
	return __acpi_match_device(device, ids) ? 0 : -ENOENT;
}
EXPORT_SYMBOL(acpi_match_device_ids);

static void acpi_free_power_resources_lists(struct acpi_device *device)
{
	int i;

	if (device->wakeup.flags.valid)
		acpi_power_resources_list_free(&device->wakeup.resources);

	if (!device->flags.power_manageable)
		return;

	for (i = ACPI_STATE_D0; i <= ACPI_STATE_D3_HOT; i++) {
		struct acpi_device_power_state *ps = &device->power.states[i];
		acpi_power_resources_list_free(&ps->resources);
	}
}

static void acpi_device_release(struct device *dev)
{
	struct acpi_device *acpi_dev = to_acpi_device(dev);

	acpi_free_pnp_ids(&acpi_dev->pnp);
	acpi_free_power_resources_lists(acpi_dev);
	kfree(acpi_dev);
}

static int acpi_bus_match(struct device *dev, struct device_driver *drv)
{
	struct acpi_device *acpi_dev = to_acpi_device(dev);
	struct acpi_driver *acpi_drv = to_acpi_driver(drv);

	return acpi_dev->flags.match_driver
		&& !acpi_match_device_ids(acpi_dev, acpi_drv->ids);
}

static int acpi_device_uevent(struct device *dev, struct kobj_uevent_env *env)
{
	struct acpi_device *acpi_dev = to_acpi_device(dev);
	int len;

	if (list_empty(&acpi_dev->pnp.ids))
		return 0;

	if (add_uevent_var(env, "MODALIAS="))
		return -ENOMEM;
	len = create_modalias(acpi_dev, &env->buf[env->buflen - 1],
			      sizeof(env->buf) - env->buflen);
	if (len >= (sizeof(env->buf) - env->buflen))
		return -ENOMEM;
	env->buflen += len;
	return 0;
}

static void acpi_device_notify(acpi_handle handle, u32 event, void *data)
{
	struct acpi_device *device = data;

	device->driver->ops.notify(device, event);
}

static acpi_status acpi_device_notify_fixed(void *data)
{
	struct acpi_device *device = data;

	/* Fixed hardware devices have no handles */
	acpi_device_notify(NULL, ACPI_FIXED_HARDWARE_EVENT, device);
	return AE_OK;
}

static int acpi_device_install_notify_handler(struct acpi_device *device)
{
	acpi_status status;

	if (device->device_type == ACPI_BUS_TYPE_POWER_BUTTON)
		status =
		    acpi_install_fixed_event_handler(ACPI_EVENT_POWER_BUTTON,
						     acpi_device_notify_fixed,
						     device);
	else if (device->device_type == ACPI_BUS_TYPE_SLEEP_BUTTON)
		status =
		    acpi_install_fixed_event_handler(ACPI_EVENT_SLEEP_BUTTON,
						     acpi_device_notify_fixed,
						     device);
	else
		status = acpi_install_notify_handler(device->handle,
						     ACPI_DEVICE_NOTIFY,
						     acpi_device_notify,
						     device);

	if (ACPI_FAILURE(status))
		return -EINVAL;
	return 0;
}

static void acpi_device_remove_notify_handler(struct acpi_device *device)
{
	if (device->device_type == ACPI_BUS_TYPE_POWER_BUTTON)
		acpi_remove_fixed_event_handler(ACPI_EVENT_POWER_BUTTON,
						acpi_device_notify_fixed);
	else if (device->device_type == ACPI_BUS_TYPE_SLEEP_BUTTON)
		acpi_remove_fixed_event_handler(ACPI_EVENT_SLEEP_BUTTON,
						acpi_device_notify_fixed);
	else
		acpi_remove_notify_handler(device->handle, ACPI_DEVICE_NOTIFY,
					   acpi_device_notify);
}

static int acpi_device_probe(struct device *dev)
{
	struct acpi_device *acpi_dev = to_acpi_device(dev);
	struct acpi_driver *acpi_drv = to_acpi_driver(dev->driver);
	int ret;

	if (acpi_dev->handler)
		return -EINVAL;

	if (!acpi_drv->ops.add)
		return -ENOSYS;

	ret = acpi_drv->ops.add(acpi_dev);
	if (ret)
		return ret;

	acpi_dev->driver = acpi_drv;
	ACPI_DEBUG_PRINT((ACPI_DB_INFO,
			  "Driver [%s] successfully bound to device [%s]\n",
			  acpi_drv->name, acpi_dev->pnp.bus_id));

	if (acpi_drv->ops.notify) {
		ret = acpi_device_install_notify_handler(acpi_dev);
		if (ret) {
			if (acpi_drv->ops.remove)
				acpi_drv->ops.remove(acpi_dev);

			acpi_dev->driver = NULL;
			acpi_dev->driver_data = NULL;
			return ret;
		}
	}

	ACPI_DEBUG_PRINT((ACPI_DB_INFO, "Found driver [%s] for device [%s]\n",
			  acpi_drv->name, acpi_dev->pnp.bus_id));
	get_device(dev);
	return 0;
}

static int acpi_device_remove(struct device * dev)
{
	struct acpi_device *acpi_dev = to_acpi_device(dev);
	struct acpi_driver *acpi_drv = acpi_dev->driver;

	if (acpi_drv) {
		if (acpi_drv->ops.notify)
			acpi_device_remove_notify_handler(acpi_dev);
		if (acpi_drv->ops.remove)
			acpi_drv->ops.remove(acpi_dev);
	}
	acpi_dev->driver = NULL;
	acpi_dev->driver_data = NULL;

	put_device(dev);
	return 0;
}

struct bus_type acpi_bus_type = {
	.name		= "acpi",
	.match		= acpi_bus_match,
	.probe		= acpi_device_probe,
	.remove		= acpi_device_remove,
	.uevent		= acpi_device_uevent,
};

static void acpi_bus_data_handler(acpi_handle handle, void *context)
{
	/* Intentionally empty. */
}

int acpi_bus_get_device(acpi_handle handle, struct acpi_device **device)
{
	acpi_status status;

	if (!device)
		return -EINVAL;

	status = acpi_get_data(handle, acpi_bus_data_handler, (void **)device);
	if (ACPI_FAILURE(status) || !*device) {
		ACPI_DEBUG_PRINT((ACPI_DB_INFO, "No context for object [%p]\n",
				  handle));
		return -ENODEV;
	}
	return 0;
}
EXPORT_SYMBOL(acpi_bus_get_device);

int acpi_device_add(struct acpi_device *device,
		    void (*release)(struct device *))
{
	int result;
	struct acpi_device_bus_id *acpi_device_bus_id, *new_bus_id;
	int found = 0;

	if (device->handle) {
		acpi_status status;

		status = acpi_attach_data(device->handle, acpi_bus_data_handler,
					  device);
		if (ACPI_FAILURE(status)) {
			acpi_handle_err(device->handle,
					"Unable to attach device data\n");
			return -ENODEV;
		}
	}

	/*
	 * Linkage
	 * -------
	 * Link this device to its parent and siblings.
	 */
	INIT_LIST_HEAD(&device->children);
	INIT_LIST_HEAD(&device->node);
	INIT_LIST_HEAD(&device->wakeup_list);
	INIT_LIST_HEAD(&device->physical_node_list);
	mutex_init(&device->physical_node_lock);

	new_bus_id = kzalloc(sizeof(struct acpi_device_bus_id), GFP_KERNEL);
	if (!new_bus_id) {
		pr_err(PREFIX "Memory allocation error\n");
		result = -ENOMEM;
		goto err_detach;
	}

	mutex_lock(&acpi_device_lock);
	/*
	 * Find suitable bus_id and instance number in acpi_bus_id_list
	 * If failed, create one and link it into acpi_bus_id_list
	 */
	list_for_each_entry(acpi_device_bus_id, &acpi_bus_id_list, node) {
		if (!strcmp(acpi_device_bus_id->bus_id,
			    acpi_device_hid(device))) {
			acpi_device_bus_id->instance_no++;
			found = 1;
			kfree(new_bus_id);
			break;
		}
	}
	if (!found) {
		acpi_device_bus_id = new_bus_id;
		strcpy(acpi_device_bus_id->bus_id, acpi_device_hid(device));
		acpi_device_bus_id->instance_no = 0;
		list_add_tail(&acpi_device_bus_id->node, &acpi_bus_id_list);
	}
	dev_set_name(&device->dev, "%s:%02x", acpi_device_bus_id->bus_id, acpi_device_bus_id->instance_no);

	if (device->parent)
		list_add_tail(&device->node, &device->parent->children);

	if (device->wakeup.flags.valid)
		list_add_tail(&device->wakeup_list, &acpi_wakeup_device_list);
	mutex_unlock(&acpi_device_lock);

	if (device->parent)
		device->dev.parent = &device->parent->dev;
	device->dev.bus = &acpi_bus_type;
	device->dev.release = release;
	result = device_add(&device->dev);
	if (result) {
		dev_err(&device->dev, "Error registering device\n");
		goto err;
	}

	result = acpi_device_setup_files(device);
	if (result)
		printk(KERN_ERR PREFIX "Error creating sysfs interface for device %s\n",
		       dev_name(&device->dev));

	return 0;

 err:
	mutex_lock(&acpi_device_lock);
	if (device->parent)
		list_del(&device->node);
	list_del(&device->wakeup_list);
	mutex_unlock(&acpi_device_lock);

 err_detach:
	acpi_detach_data(device->handle, acpi_bus_data_handler);
	return result;
}

static void acpi_device_unregister(struct acpi_device *device)
{
	mutex_lock(&acpi_device_lock);
	if (device->parent)
		list_del(&device->node);

	list_del(&device->wakeup_list);
	mutex_unlock(&acpi_device_lock);

	acpi_detach_data(device->handle, acpi_bus_data_handler);

	acpi_power_add_remove_device(device, false);
	acpi_device_remove_files(device);
	if (device->remove)
		device->remove(device);

	device_del(&device->dev);
	/*
	 * Transition the device to D3cold to drop the reference counts of all
	 * power resources the device depends on and turn off the ones that have
	 * no more references.
	 */
	acpi_device_set_power(device, ACPI_STATE_D3_COLD);
	device->handle = NULL;
	put_device(&device->dev);
}

/* --------------------------------------------------------------------------
                                 Driver Management
   -------------------------------------------------------------------------- */
/**
 * acpi_bus_register_driver - register a driver with the ACPI bus
 * @driver: driver being registered
 *
 * Registers a driver with the ACPI bus.  Searches the namespace for all
 * devices that match the driver's criteria and binds.  Returns zero for
 * success or a negative error status for failure.
 */
int acpi_bus_register_driver(struct acpi_driver *driver)
{
	int ret;

	if (acpi_disabled)
		return -ENODEV;
	driver->drv.name = driver->name;
	driver->drv.bus = &acpi_bus_type;
	driver->drv.owner = driver->owner;

	ret = driver_register(&driver->drv);
	return ret;
}

EXPORT_SYMBOL(acpi_bus_register_driver);

/**
 * acpi_bus_unregister_driver - unregisters a driver with the ACPI bus
 * @driver: driver to unregister
 *
 * Unregisters a driver with the ACPI bus.  Searches the namespace for all
 * devices that match the driver's criteria and unbinds.
 */
void acpi_bus_unregister_driver(struct acpi_driver *driver)
{
	driver_unregister(&driver->drv);
}

EXPORT_SYMBOL(acpi_bus_unregister_driver);

/* --------------------------------------------------------------------------
                                 Device Enumeration
   -------------------------------------------------------------------------- */
static struct acpi_device *acpi_bus_get_parent(acpi_handle handle)
{
	struct acpi_device *device = NULL;
	acpi_status status;

	/*
	 * Fixed hardware devices do not appear in the namespace and do not
	 * have handles, but we fabricate acpi_devices for them, so we have
	 * to deal with them specially.
	 */
	if (!handle)
		return acpi_root;

	do {
		status = acpi_get_parent(handle, &handle);
		if (ACPI_FAILURE(status))
			return status == AE_NULL_ENTRY ? NULL : acpi_root;
	} while (acpi_bus_get_device(handle, &device));
	return device;
}

acpi_status
acpi_bus_get_ejd(acpi_handle handle, acpi_handle *ejd)
{
	acpi_status status;
	acpi_handle tmp;
	struct acpi_buffer buffer = {ACPI_ALLOCATE_BUFFER, NULL};
	union acpi_object *obj;

	status = acpi_get_handle(handle, "_EJD", &tmp);
	if (ACPI_FAILURE(status))
		return status;

	status = acpi_evaluate_object(handle, "_EJD", NULL, &buffer);
	if (ACPI_SUCCESS(status)) {
		obj = buffer.pointer;
		status = acpi_get_handle(ACPI_ROOT_OBJECT, obj->string.pointer,
					 ejd);
		kfree(buffer.pointer);
	}
	return status;
}
EXPORT_SYMBOL_GPL(acpi_bus_get_ejd);

static int acpi_bus_extract_wakeup_device_power_package(acpi_handle handle,
					struct acpi_device_wakeup *wakeup)
{
	struct acpi_buffer buffer = { ACPI_ALLOCATE_BUFFER, NULL };
	union acpi_object *package = NULL;
	union acpi_object *element = NULL;
	acpi_status status;
	int err = -ENODATA;

	if (!wakeup)
		return -EINVAL;

	INIT_LIST_HEAD(&wakeup->resources);

	/* _PRW */
	status = acpi_evaluate_object(handle, "_PRW", NULL, &buffer);
	if (ACPI_FAILURE(status)) {
		ACPI_EXCEPTION((AE_INFO, status, "Evaluating _PRW"));
		return err;
	}

	package = (union acpi_object *)buffer.pointer;

	if (!package || package->package.count < 2)
		goto out;

	element = &(package->package.elements[0]);
	if (!element)
		goto out;

	if (element->type == ACPI_TYPE_PACKAGE) {
		if ((element->package.count < 2) ||
		    (element->package.elements[0].type !=
		     ACPI_TYPE_LOCAL_REFERENCE)
		    || (element->package.elements[1].type != ACPI_TYPE_INTEGER))
			goto out;

		wakeup->gpe_device =
		    element->package.elements[0].reference.handle;
		wakeup->gpe_number =
		    (u32) element->package.elements[1].integer.value;
	} else if (element->type == ACPI_TYPE_INTEGER) {
		wakeup->gpe_device = NULL;
		wakeup->gpe_number = element->integer.value;
	} else {
		goto out;
	}

	element = &(package->package.elements[1]);
	if (element->type != ACPI_TYPE_INTEGER)
		goto out;

	wakeup->sleep_state = element->integer.value;

	err = acpi_extract_power_resources(package, 2, &wakeup->resources);
	if (err)
		goto out;

	if (!list_empty(&wakeup->resources)) {
		int sleep_state;

		err = acpi_power_wakeup_list_init(&wakeup->resources,
						  &sleep_state);
		if (err) {
			acpi_handle_warn(handle, "Retrieving current states "
					 "of wakeup power resources failed\n");
			acpi_power_resources_list_free(&wakeup->resources);
			goto out;
		}
		if (sleep_state < wakeup->sleep_state) {
			acpi_handle_warn(handle, "Overriding _PRW sleep state "
					 "(S%d) by S%d from power resources\n",
					 (int)wakeup->sleep_state, sleep_state);
			wakeup->sleep_state = sleep_state;
		}
	}
	acpi_setup_gpe_for_wake(handle, wakeup->gpe_device, wakeup->gpe_number);

 out:
	kfree(buffer.pointer);
	return err;
}

static void acpi_bus_set_run_wake_flags(struct acpi_device *device)
{
	struct acpi_device_id button_device_ids[] = {
		{"PNP0C0C", 0},
		{"PNP0C0D", 0},
		{"PNP0C0E", 0},
		{"", 0},
	};
	acpi_status status;
	acpi_event_status event_status;

	device->wakeup.flags.notifier_present = 0;

	/* Power button, Lid switch always enable wakeup */
	if (!acpi_match_device_ids(device, button_device_ids)) {
		device->wakeup.flags.run_wake = 1;
		if (!acpi_match_device_ids(device, &button_device_ids[1])) {
			/* Do not use Lid/sleep button for S5 wakeup */
			if (device->wakeup.sleep_state == ACPI_STATE_S5)
				device->wakeup.sleep_state = ACPI_STATE_S4;
		}
		device_set_wakeup_capable(&device->dev, true);
		return;
	}

	status = acpi_get_gpe_status(device->wakeup.gpe_device,
					device->wakeup.gpe_number,
						&event_status);
	if (status == AE_OK)
		device->wakeup.flags.run_wake =
				!!(event_status & ACPI_EVENT_FLAG_HANDLE);
}

static void acpi_bus_get_wakeup_device_flags(struct acpi_device *device)
{
	int err;

	/* Presence of _PRW indicates wake capable */
	if (!acpi_has_method(device->handle, "_PRW"))
		return;

	err = acpi_bus_extract_wakeup_device_power_package(device->handle,
							   &device->wakeup);
	if (err) {
		dev_err(&device->dev, "_PRW evaluation error: %d\n", err);
		return;
	}

	device->wakeup.flags.valid = 1;
	device->wakeup.prepare_count = 0;
	acpi_bus_set_run_wake_flags(device);
	/* Call _PSW/_DSW object to disable its ability to wake the sleeping
	 * system for the ACPI device with the _PRW object.
	 * The _PSW object is depreciated in ACPI 3.0 and is replaced by _DSW.
	 * So it is necessary to call _DSW object first. Only when it is not
	 * present will the _PSW object used.
	 */
	err = acpi_device_sleep_wake(device, 0, 0, 0);
	if (err)
		ACPI_DEBUG_PRINT((ACPI_DB_INFO,
				"error in _DSW or _PSW evaluation\n"));
}

static void acpi_bus_init_power_state(struct acpi_device *device, int state)
{
	struct acpi_device_power_state *ps = &device->power.states[state];
	char pathname[5] = { '_', 'P', 'R', '0' + state, '\0' };
	struct acpi_buffer buffer = { ACPI_ALLOCATE_BUFFER, NULL };
	acpi_status status;

	INIT_LIST_HEAD(&ps->resources);

	/* Evaluate "_PRx" to get referenced power resources */
	status = acpi_evaluate_object(device->handle, pathname, NULL, &buffer);
	if (ACPI_SUCCESS(status)) {
		union acpi_object *package = buffer.pointer;

		if (buffer.length && package
		    && package->type == ACPI_TYPE_PACKAGE
		    && package->package.count) {
			int err = acpi_extract_power_resources(package, 0,
							       &ps->resources);
			if (!err)
				device->power.flags.power_resources = 1;
		}
		ACPI_FREE(buffer.pointer);
	}

	/* Evaluate "_PSx" to see if we can do explicit sets */
	pathname[2] = 'S';
	if (acpi_has_method(device->handle, pathname))
		ps->flags.explicit_set = 1;

	/*
	 * State is valid if there are means to put the device into it.
	 * D3hot is only valid if _PR3 present.
	 */
	if (!list_empty(&ps->resources)
	    || (ps->flags.explicit_set && state < ACPI_STATE_D3_HOT)) {
		ps->flags.valid = 1;
		ps->flags.os_accessible = 1;
	}

	ps->power = -1;		/* Unknown - driver assigned */
	ps->latency = -1;	/* Unknown - driver assigned */
}

static void acpi_bus_get_power_flags(struct acpi_device *device)
{
	u32 i;

	/* Presence of _PS0|_PR0 indicates 'power manageable' */
	if (!acpi_has_method(device->handle, "_PS0") &&
	    !acpi_has_method(device->handle, "_PR0"))
		return;

	device->flags.power_manageable = 1;

	/*
	 * Power Management Flags
	 */
	if (acpi_has_method(device->handle, "_PSC"))
		device->power.flags.explicit_get = 1;
	if (acpi_has_method(device->handle, "_IRC"))
		device->power.flags.inrush_current = 1;

	/*
	 * Enumerate supported power management states
	 */
	for (i = ACPI_STATE_D0; i <= ACPI_STATE_D3_HOT; i++)
		acpi_bus_init_power_state(device, i);

	INIT_LIST_HEAD(&device->power.states[ACPI_STATE_D3_COLD].resources);

	/* Set defaults for D0 and D3 states (always valid) */
	device->power.states[ACPI_STATE_D0].flags.valid = 1;
	device->power.states[ACPI_STATE_D0].power = 100;
	device->power.states[ACPI_STATE_D3_COLD].flags.valid = 1;
	device->power.states[ACPI_STATE_D3_COLD].power = 0;

	/* Set D3cold's explicit_set flag if _PS3 exists. */
	if (device->power.states[ACPI_STATE_D3_HOT].flags.explicit_set)
		device->power.states[ACPI_STATE_D3_COLD].flags.explicit_set = 1;

	/* Presence of _PS3 or _PRx means we can put the device into D3 cold */
	if (device->power.states[ACPI_STATE_D3_HOT].flags.explicit_set ||
			device->power.flags.power_resources)
		device->power.states[ACPI_STATE_D3_COLD].flags.os_accessible = 1;

	if (acpi_bus_init_power(device)) {
		acpi_free_power_resources_lists(device);
		device->flags.power_manageable = 0;
	}
}

static void acpi_bus_get_flags(struct acpi_device *device)
{
	/* Presence of _STA indicates 'dynamic_status' */
	if (acpi_has_method(device->handle, "_STA"))
		device->flags.dynamic_status = 1;

	/* Presence of _RMV indicates 'removable' */
	if (acpi_has_method(device->handle, "_RMV"))
		device->flags.removable = 1;

	/* Presence of _EJD|_EJ0 indicates 'ejectable' */
	if (acpi_has_method(device->handle, "_EJD") ||
	    acpi_has_method(device->handle, "_EJ0"))
		device->flags.ejectable = 1;
}

static void acpi_device_get_busid(struct acpi_device *device)
{
	char bus_id[5] = { '?', 0 };
	struct acpi_buffer buffer = { sizeof(bus_id), bus_id };
	int i = 0;

	/*
	 * Bus ID
	 * ------
	 * The device's Bus ID is simply the object name.
	 * TBD: Shouldn't this value be unique (within the ACPI namespace)?
	 */
	if (ACPI_IS_ROOT_DEVICE(device)) {
		strcpy(device->pnp.bus_id, "ACPI");
		return;
	}

	switch (device->device_type) {
	case ACPI_BUS_TYPE_POWER_BUTTON:
		strcpy(device->pnp.bus_id, "PWRF");
		break;
	case ACPI_BUS_TYPE_SLEEP_BUTTON:
		strcpy(device->pnp.bus_id, "SLPF");
		break;
	default:
		acpi_get_name(device->handle, ACPI_SINGLE_NAME, &buffer);
		/* Clean up trailing underscores (if any) */
		for (i = 3; i > 1; i--) {
			if (bus_id[i] == '_')
				bus_id[i] = '\0';
			else
				break;
		}
		strcpy(device->pnp.bus_id, bus_id);
		break;
	}
}

/*
 * acpi_ata_match - see if an acpi object is an ATA device
 *
 * If an acpi object has one of the ACPI ATA methods defined,
 * then we can safely call it an ATA device.
 */
bool acpi_ata_match(acpi_handle handle)
{
	return acpi_has_method(handle, "_GTF") ||
	       acpi_has_method(handle, "_GTM") ||
	       acpi_has_method(handle, "_STM") ||
	       acpi_has_method(handle, "_SDD");
}

/*
 * acpi_bay_match - see if an acpi object is an ejectable driver bay
 *
 * If an acpi object is ejectable and has one of the ACPI ATA methods defined,
 * then we can safely call it an ejectable drive bay
 */
bool acpi_bay_match(acpi_handle handle)
{
	acpi_handle phandle;

	if (!acpi_has_method(handle, "_EJ0"))
		return false;
	if (acpi_ata_match(handle))
		return true;
	if (ACPI_FAILURE(acpi_get_parent(handle, &phandle)))
		return false;

	return acpi_ata_match(phandle);
}

/*
 * acpi_dock_match - see if an acpi object has a _DCK method
 */
bool acpi_dock_match(acpi_handle handle)
{
	return acpi_has_method(handle, "_DCK");
}

const char *acpi_device_hid(struct acpi_device *device)
{
	struct acpi_hardware_id *hid;

	if (list_empty(&device->pnp.ids))
		return dummy_hid;

	hid = list_first_entry(&device->pnp.ids, struct acpi_hardware_id, list);
	return hid->id;
}
EXPORT_SYMBOL(acpi_device_hid);

static void acpi_add_id(struct acpi_device_pnp *pnp, const char *dev_id)
{
	struct acpi_hardware_id *id;

	id = kmalloc(sizeof(*id), GFP_KERNEL);
	if (!id)
		return;

	id->id = kstrdup(dev_id, GFP_KERNEL);
	if (!id->id) {
		kfree(id);
		return;
	}

	list_add_tail(&id->list, &pnp->ids);
	pnp->type.hardware_id = 1;
}

/*
 * Old IBM workstations have a DSDT bug wherein the SMBus object
 * lacks the SMBUS01 HID and the methods do not have the necessary "_"
 * prefix.  Work around this.
 */
static bool acpi_ibm_smbus_match(acpi_handle handle)
{
	char node_name[ACPI_PATH_SEGMENT_LENGTH];
	struct acpi_buffer path = { sizeof(node_name), node_name };

	if (!dmi_name_in_vendors("IBM"))
		return false;

	/* Look for SMBS object */
	if (ACPI_FAILURE(acpi_get_name(handle, ACPI_SINGLE_NAME, &path)) ||
	    strcmp("SMBS", path.pointer))
		return false;

	/* Does it have the necessary (but misnamed) methods? */
	if (acpi_has_method(handle, "SBI") &&
	    acpi_has_method(handle, "SBR") &&
	    acpi_has_method(handle, "SBW"))
		return true;

	return false;
}

static void acpi_set_pnp_ids(acpi_handle handle, struct acpi_device_pnp *pnp,
				int device_type)
{
	acpi_status status;
	struct acpi_device_info *info;
	struct acpi_pnp_device_id_list *cid_list;
	int i;

	switch (device_type) {
	case ACPI_BUS_TYPE_DEVICE:
		if (handle == ACPI_ROOT_OBJECT) {
			acpi_add_id(pnp, ACPI_SYSTEM_HID);
			break;
		}

		status = acpi_get_object_info(handle, &info);
		if (ACPI_FAILURE(status)) {
			pr_err(PREFIX "%s: Error reading device info\n",
					__func__);
			return;
		}

		if (info->valid & ACPI_VALID_HID)
			acpi_add_id(pnp, info->hardware_id.string);
		if (info->valid & ACPI_VALID_CID) {
			cid_list = &info->compatible_id_list;
			for (i = 0; i < cid_list->count; i++)
				acpi_add_id(pnp, cid_list->ids[i].string);
		}
		if (info->valid & ACPI_VALID_ADR) {
			pnp->bus_address = info->address;
			pnp->type.bus_address = 1;
		}
		if (info->valid & ACPI_VALID_UID)
			pnp->unique_id = kstrdup(info->unique_id.string,
							GFP_KERNEL);

		kfree(info);

		/*
		 * Some devices don't reliably have _HIDs & _CIDs, so add
		 * synthetic HIDs to make sure drivers can find them.
		 */
		if (acpi_is_video_device(handle))
			acpi_add_id(pnp, ACPI_VIDEO_HID);
		else if (acpi_bay_match(handle))
			acpi_add_id(pnp, ACPI_BAY_HID);
		else if (acpi_dock_match(handle))
			acpi_add_id(pnp, ACPI_DOCK_HID);
		else if (acpi_ibm_smbus_match(handle))
			acpi_add_id(pnp, ACPI_SMBUS_IBM_HID);
		else if (list_empty(&pnp->ids) && handle == ACPI_ROOT_OBJECT) {
			acpi_add_id(pnp, ACPI_BUS_HID); /* \_SB, LNXSYBUS */
			strcpy(pnp->device_name, ACPI_BUS_DEVICE_NAME);
			strcpy(pnp->device_class, ACPI_BUS_CLASS);
		}

		break;
	case ACPI_BUS_TYPE_POWER:
		acpi_add_id(pnp, ACPI_POWER_HID);
		break;
	case ACPI_BUS_TYPE_PROCESSOR:
		acpi_add_id(pnp, ACPI_PROCESSOR_OBJECT_HID);
		break;
	case ACPI_BUS_TYPE_THERMAL:
		acpi_add_id(pnp, ACPI_THERMAL_HID);
		break;
	case ACPI_BUS_TYPE_POWER_BUTTON:
		acpi_add_id(pnp, ACPI_BUTTON_HID_POWERF);
		break;
	case ACPI_BUS_TYPE_SLEEP_BUTTON:
		acpi_add_id(pnp, ACPI_BUTTON_HID_SLEEPF);
		break;
	}
}

void acpi_free_pnp_ids(struct acpi_device_pnp *pnp)
{
	struct acpi_hardware_id *id, *tmp;

	list_for_each_entry_safe(id, tmp, &pnp->ids, list) {
		kfree(id->id);
		kfree(id);
	}
	kfree(pnp->unique_id);
}

void acpi_init_device_object(struct acpi_device *device, acpi_handle handle,
			     int type, unsigned long long sta)
{
	INIT_LIST_HEAD(&device->pnp.ids);
	device->device_type = type;
	device->handle = handle;
	device->parent = acpi_bus_get_parent(handle);
	STRUCT_TO_INT(device->status) = sta;
	acpi_device_get_busid(device);
	acpi_set_pnp_ids(handle, &device->pnp, type);
	acpi_bus_get_flags(device);
	device->flags.match_driver = false;
	device_initialize(&device->dev);
	dev_set_uevent_suppress(&device->dev, true);
}

void acpi_device_add_finalize(struct acpi_device *device)
{
	dev_set_uevent_suppress(&device->dev, false);
	kobject_uevent(&device->dev.kobj, KOBJ_ADD);
}

static int acpi_add_single_object(struct acpi_device **child,
				  acpi_handle handle, int type,
				  unsigned long long sta)
{
	int result;
	struct acpi_device *device;
	struct acpi_buffer buffer = { ACPI_ALLOCATE_BUFFER, NULL };

	device = kzalloc(sizeof(struct acpi_device), GFP_KERNEL);
	if (!device) {
		printk(KERN_ERR PREFIX "Memory allocation error\n");
		return -ENOMEM;
	}

	acpi_init_device_object(device, handle, type, sta);
	acpi_bus_get_power_flags(device);
	acpi_bus_get_wakeup_device_flags(device);

	result = acpi_device_add(device, acpi_device_release);
	if (result) {
		acpi_device_release(&device->dev);
		return result;
	}

	acpi_power_add_remove_device(device, true);
	acpi_device_add_finalize(device);
	acpi_get_name(handle, ACPI_FULL_PATHNAME, &buffer);
	ACPI_DEBUG_PRINT((ACPI_DB_INFO, "Added %s [%s] parent %s\n",
		dev_name(&device->dev), (char *) buffer.pointer,
		device->parent ? dev_name(&device->parent->dev) : "(null)"));
	kfree(buffer.pointer);
	*child = device;
	return 0;
}

static int acpi_bus_type_and_status(acpi_handle handle, int *type,
				    unsigned long long *sta)
{
	acpi_status status;
	acpi_object_type acpi_type;

	status = acpi_get_type(handle, &acpi_type);
	if (ACPI_FAILURE(status))
		return -ENODEV;

	switch (acpi_type) {
	case ACPI_TYPE_ANY:		/* for ACPI_ROOT_OBJECT */
	case ACPI_TYPE_DEVICE:
		*type = ACPI_BUS_TYPE_DEVICE;
		status = acpi_bus_get_status_handle(handle, sta);
		if (ACPI_FAILURE(status))
			return -ENODEV;
		break;
	case ACPI_TYPE_PROCESSOR:
		*type = ACPI_BUS_TYPE_PROCESSOR;
		status = acpi_bus_get_status_handle(handle, sta);
		if (ACPI_FAILURE(status))
			return -ENODEV;
		break;
	case ACPI_TYPE_THERMAL:
		*type = ACPI_BUS_TYPE_THERMAL;
		*sta = ACPI_STA_DEFAULT;
		break;
	case ACPI_TYPE_POWER:
		*type = ACPI_BUS_TYPE_POWER;
		*sta = ACPI_STA_DEFAULT;
		break;
	default:
		return -ENODEV;
	}

	return 0;
}

static bool acpi_scan_handler_matching(struct acpi_scan_handler *handler,
				       char *idstr,
				       const struct acpi_device_id **matchid)
{
	const struct acpi_device_id *devid;

	for (devid = handler->ids; devid->id[0]; devid++)
		if (!strcmp((char *)devid->id, idstr)) {
			if (matchid)
				*matchid = devid;

			return true;
		}

	return false;
}

static struct acpi_scan_handler *acpi_scan_match_handler(char *idstr,
					const struct acpi_device_id **matchid)
{
	struct acpi_scan_handler *handler;

	list_for_each_entry(handler, &acpi_scan_handlers_list, list_node)
		if (acpi_scan_handler_matching(handler, idstr, matchid))
			return handler;

	return NULL;
}

void acpi_scan_hotplug_enabled(struct acpi_hotplug_profile *hotplug, bool val)
{
	if (!!hotplug->enabled == !!val)
		return;

	mutex_lock(&acpi_scan_lock);

	hotplug->enabled = val;

	mutex_unlock(&acpi_scan_lock);
}

static void acpi_scan_init_hotplug(acpi_handle handle, int type)
{
	struct acpi_device_pnp pnp = {};
	struct acpi_hardware_id *hwid;
	struct acpi_scan_handler *handler;

	INIT_LIST_HEAD(&pnp.ids);
	acpi_set_pnp_ids(handle, &pnp, type);

	if (!pnp.type.hardware_id)
		goto out;

	/*
	 * This relies on the fact that acpi_install_notify_handler() will not
	 * install the same notify handler routine twice for the same handle.
	 */
	list_for_each_entry(hwid, &pnp.ids, list) {
		handler = acpi_scan_match_handler(hwid->id, NULL);
		if (handler && !handler->hotplug.ignore) {
			acpi_install_notify_handler(handle, ACPI_SYSTEM_NOTIFY,
					acpi_hotplug_notify_cb, handler);
			break;
		}
	}

out:
	acpi_free_pnp_ids(&pnp);
}

static acpi_status acpi_bus_check_add(acpi_handle handle, u32 lvl_not_used,
				      void *not_used, void **return_value)
{
	struct acpi_device *device = NULL;
	int type;
	unsigned long long sta;
	int result;

	acpi_bus_get_device(handle, &device);
	if (device)
		goto out;

	result = acpi_bus_type_and_status(handle, &type, &sta);
	if (result)
		return AE_OK;

	if (type == ACPI_BUS_TYPE_POWER) {
		acpi_add_power_resource(handle);
		return AE_OK;
	}

	acpi_scan_init_hotplug(handle, type);

	if (!(sta & ACPI_STA_DEVICE_PRESENT) &&
	    !(sta & ACPI_STA_DEVICE_FUNCTIONING)) {
		struct acpi_device_wakeup wakeup;

		if (acpi_has_method(handle, "_PRW")) {
			acpi_bus_extract_wakeup_device_power_package(handle,
								     &wakeup);
			acpi_power_resources_list_free(&wakeup.resources);
		}
		return AE_CTRL_DEPTH;
	}

	acpi_add_single_object(&device, handle, type, sta);
	if (!device)
		return AE_CTRL_DEPTH;

 out:
	if (!*return_value)
		*return_value = device;

	return AE_OK;
}

static int acpi_scan_attach_handler(struct acpi_device *device)
{
	struct acpi_hardware_id *hwid;
	int ret = 0;

	list_for_each_entry(hwid, &device->pnp.ids, list) {
		const struct acpi_device_id *devid;
		struct acpi_scan_handler *handler;

		handler = acpi_scan_match_handler(hwid->id, &devid);
		if (handler) {
			ret = handler->attach(device, devid);
			if (ret > 0) {
				device->handler = handler;
				break;
			} else if (ret < 0) {
				break;
			}
		}
	}
	return ret;
}

static acpi_status acpi_bus_device_attach(acpi_handle handle, u32 lvl_not_used,
					  void *not_used, void **ret_not_used)
{
	struct acpi_device *device;
	unsigned long long sta_not_used;
	int ret;

	/*
	 * Ignore errors ignored by acpi_bus_check_add() to avoid terminating
	 * namespace walks prematurely.
	 */
	if (acpi_bus_type_and_status(handle, &ret, &sta_not_used))
		return AE_OK;

	if (acpi_bus_get_device(handle, &device))
		return AE_CTRL_DEPTH;

	if (device->handler)
		return AE_OK;

	ret = acpi_scan_attach_handler(device);
	if (ret < 0)
		return AE_CTRL_DEPTH;

	device->flags.match_driver = true;
	if (ret > 0)
		return AE_OK;

	ret = device_attach(&device->dev);
	return ret >= 0 ? AE_OK : AE_CTRL_DEPTH;
}

/**
 * acpi_bus_scan - Add ACPI device node objects in a given namespace scope.
 * @handle: Root of the namespace scope to scan.
 *
 * Scan a given ACPI tree (probably recently hot-plugged) and create and add
 * found devices.
 *
 * If no devices were found, -ENODEV is returned, but it does not mean that
 * there has been a real error.  There just have been no suitable ACPI objects
 * in the table trunk from which the kernel could create a device and add an
 * appropriate driver.
 *
 * Must be called under acpi_scan_lock.
 */
int acpi_bus_scan(acpi_handle handle)
{
	void *device = NULL;
	int error = 0;

	if (ACPI_SUCCESS(acpi_bus_check_add(handle, 0, NULL, &device)))
		acpi_walk_namespace(ACPI_TYPE_ANY, handle, ACPI_UINT32_MAX,
				    acpi_bus_check_add, NULL, NULL, &device);

	if (!device)
		error = -ENODEV;
	else if (ACPI_SUCCESS(acpi_bus_device_attach(handle, 0, NULL, NULL)))
		acpi_walk_namespace(ACPI_TYPE_ANY, handle, ACPI_UINT32_MAX,
				    acpi_bus_device_attach, NULL, NULL, NULL);

	return error;
}
EXPORT_SYMBOL(acpi_bus_scan);

static acpi_status acpi_bus_device_detach(acpi_handle handle, u32 lvl_not_used,
					  void *not_used, void **ret_not_used)
{
	struct acpi_device *device = NULL;

	if (!acpi_bus_get_device(handle, &device)) {
		struct acpi_scan_handler *dev_handler = device->handler;

		if (dev_handler) {
			if (dev_handler->detach)
				dev_handler->detach(device);

			device->handler = NULL;
		} else {
			device_release_driver(&device->dev);
		}
	}
	return AE_OK;
}

static acpi_status acpi_bus_remove(acpi_handle handle, u32 lvl_not_used,
				   void *not_used, void **ret_not_used)
{
	struct acpi_device *device = NULL;

	if (!acpi_bus_get_device(handle, &device))
		acpi_device_unregister(device);

	return AE_OK;
}

/**
 * acpi_bus_trim - Remove ACPI device node and all of its descendants
 * @start: Root of the ACPI device nodes subtree to remove.
 *
 * Must be called under acpi_scan_lock.
 */
void acpi_bus_trim(struct acpi_device *start)
{
	/*
	 * Execute acpi_bus_device_detach() as a post-order callback to detach
	 * all ACPI drivers from the device nodes being removed.
	 */
	acpi_walk_namespace(ACPI_TYPE_ANY, start->handle, ACPI_UINT32_MAX, NULL,
			    acpi_bus_device_detach, NULL, NULL);
	acpi_bus_device_detach(start->handle, 0, NULL, NULL);
	/*
	 * Execute acpi_bus_remove() as a post-order callback to remove device
	 * nodes in the given namespace scope.
	 */
	acpi_walk_namespace(ACPI_TYPE_ANY, start->handle, ACPI_UINT32_MAX, NULL,
			    acpi_bus_remove, NULL, NULL);
	acpi_bus_remove(start->handle, 0, NULL, NULL);
}
EXPORT_SYMBOL_GPL(acpi_bus_trim);

static int acpi_bus_scan_fixed(void)
{
	int result = 0;

	/*
	 * Enumerate all fixed-feature devices.
	 */
	if (!(acpi_gbl_FADT.flags & ACPI_FADT_POWER_BUTTON)) {
		struct acpi_device *device = NULL;

		result = acpi_add_single_object(&device, NULL,
						ACPI_BUS_TYPE_POWER_BUTTON,
						ACPI_STA_DEFAULT);
		if (result)
			return result;

		device->flags.match_driver = true;
		result = device_attach(&device->dev);
		if (result < 0)
			return result;

		device_init_wakeup(&device->dev, true);
	}

	if (!(acpi_gbl_FADT.flags & ACPI_FADT_SLEEP_BUTTON)) {
		struct acpi_device *device = NULL;

		result = acpi_add_single_object(&device, NULL,
						ACPI_BUS_TYPE_SLEEP_BUTTON,
						ACPI_STA_DEFAULT);
		if (result)
			return result;

		device->flags.match_driver = true;
		result = device_attach(&device->dev);
	}

	return result < 0 ? result : 0;
}

int __init acpi_scan_init(void)
{
	int result;

	result = bus_register(&acpi_bus_type);
	if (result) {
		/* We don't want to quit even if we failed to add suspend/resume */
		printk(KERN_ERR PREFIX "Could not register bus type\n");
	}

	acpi_pci_root_init();
	acpi_pci_link_init();
	acpi_processor_init();
	acpi_platform_init();
	acpi_lpss_init();
	acpi_cmos_rtc_init();
	acpi_container_init();
	acpi_memory_hotplug_init();
	acpi_dock_init();

	mutex_lock(&acpi_scan_lock);
	/*
	 * Enumerate devices in the ACPI namespace.
	 */
	result = acpi_bus_scan(ACPI_ROOT_OBJECT);
	if (result)
		goto out;

	result = acpi_bus_get_device(ACPI_ROOT_OBJECT, &acpi_root);
	if (result)
		goto out;

	result = acpi_bus_scan_fixed();
	if (result) {
		acpi_device_unregister(acpi_root);
		goto out;
	}

	acpi_update_all_gpes();

	acpi_pci_root_hp_init();

 out:
	mutex_unlock(&acpi_scan_lock);
	return result;
}<|MERGE_RESOLUTION|>--- conflicted
+++ resolved
@@ -243,14 +243,8 @@
 			dev_warn(errdev, "Offline failed.\n");
 			acpi_bus_online(handle, 0, NULL, NULL);
 			acpi_walk_namespace(ACPI_TYPE_ANY, handle,
-<<<<<<< HEAD
-					    ACPI_UINT32_MAX,
-					    acpi_bus_online_companions, NULL,
-					    NULL, NULL);
-=======
 					    ACPI_UINT32_MAX, acpi_bus_online,
 					    NULL, NULL, NULL);
->>>>>>> d8ec26d7
 			put_device(&device->dev);
 			return -EBUSY;
 		}
@@ -305,22 +299,6 @@
 		acpi_evaluate_hotplug_ost(handle, ACPI_NOTIFY_EJECT_REQUEST,
 					  ACPI_OST_SC_EJECT_IN_PROGRESS, NULL);
 
-<<<<<<< HEAD
-	handler = device->handler;
-	if (!handler || !handler->hotplug.enabled) {
-		ost_code = ACPI_OST_SC_EJECT_NOT_SUPPORTED;
-		goto err_out;
-	}
-	acpi_evaluate_hotplug_ost(handle, ACPI_NOTIFY_EJECT_REQUEST,
-				  ACPI_OST_SC_EJECT_IN_PROGRESS, NULL);
-	if (handler->hotplug.mode == AHM_CONTAINER)
-		kobject_uevent(&device->dev.kobj, KOBJ_OFFLINE);
-
-	get_device(&device->dev);
-	error = acpi_scan_hot_remove(device);
-	if (error)
-		goto err_out;
-=======
 	if (device->handler && device->handler->hotplug.mode == AHM_CONTAINER)
 		kobject_uevent(&device->dev.kobj, KOBJ_OFFLINE);
 
@@ -330,7 +308,6 @@
 	} else if (error) {
 		goto err_out;
 	}
->>>>>>> d8ec26d7
 
  out:
 	mutex_unlock(&acpi_scan_lock);
@@ -379,21 +356,6 @@
 	acpi_evaluate_hotplug_ost(handle, ost_source, ost_code, NULL);
 	mutex_unlock(&acpi_scan_lock);
 	unlock_device_hotplug();
-<<<<<<< HEAD
-}
-
-static void acpi_scan_bus_check(void *context)
-{
-	acpi_scan_bus_device_check((acpi_handle)context,
-				   ACPI_NOTIFY_BUS_CHECK);
-}
-
-static void acpi_scan_device_check(void *context)
-{
-	acpi_scan_bus_device_check((acpi_handle)context,
-				   ACPI_NOTIFY_DEVICE_CHECK);
-=======
->>>>>>> d8ec26d7
 }
 
 static void acpi_hotplug_unsupported(acpi_handle handle, u32 type)
@@ -456,42 +418,6 @@
 		/* non-hotplug event; possibly handled by other handler */
 		return;
 	}
-<<<<<<< HEAD
-	status = acpi_os_hotplug_execute(callback, handle);
-	if (ACPI_FAILURE(status))
-		acpi_evaluate_hotplug_ost(handle, type,
-					  ACPI_OST_SC_NON_SPECIFIC_FAILURE,
-					  NULL);
-}
-
-/**
- * acpi_bus_hot_remove_device: hot-remove a device and its children
- * @context: struct acpi_eject_event pointer (freed in this func)
- *
- * Hot-remove a device and its children. This function frees up the
- * memory space passed by arg context, so that the caller may call
- * this function asynchronously through acpi_os_hotplug_execute().
- */
-void acpi_bus_hot_remove_device(void *context)
-{
-	struct acpi_eject_event *ej_event = context;
-	struct acpi_device *device = ej_event->device;
-	acpi_handle handle = device->handle;
-	int error;
-
-	lock_device_hotplug();
-	mutex_lock(&acpi_scan_lock);
-
-	error = acpi_scan_hot_remove(device);
-	if (error && handle)
-		acpi_evaluate_hotplug_ost(handle, ej_event->event,
-					  ACPI_OST_SC_NON_SPECIFIC_FAILURE,
-					  NULL);
-
-	mutex_unlock(&acpi_scan_lock);
-	unlock_device_hotplug();
-	kfree(context);
-=======
 	status = acpi_hotplug_execute(acpi_scan_bus_device_check, handle, type);
 	if (ACPI_SUCCESS(status))
 		return;
@@ -499,7 +425,6 @@
  err_out:
 	acpi_evaluate_hotplug_ost(handle, type,
 				  ACPI_OST_SC_NON_SPECIFIC_FAILURE, NULL);
->>>>>>> d8ec26d7
 }
 
 static ssize_t real_power_state_show(struct device *dev,
@@ -535,10 +460,6 @@
 	struct acpi_device *acpi_device = to_acpi_device(d);
 	acpi_object_type not_used;
 	acpi_status status;
-<<<<<<< HEAD
-	int ret;
-=======
->>>>>>> d8ec26d7
 
 	if (!count || buf[0] != '1')
 		return -EINVAL;
@@ -551,30 +472,6 @@
 	if (ACPI_FAILURE(status) || !acpi_device->flags.ejectable)
 		return -ENODEV;
 
-<<<<<<< HEAD
-	ej_event = kmalloc(sizeof(*ej_event), GFP_KERNEL);
-	if (!ej_event) {
-		ret = -ENOMEM;
-		goto err_out;
-	}
-	acpi_evaluate_hotplug_ost(acpi_device->handle, ACPI_OST_EC_OSPM_EJECT,
-				  ACPI_OST_SC_EJECT_IN_PROGRESS, NULL);
-	ej_event->device = acpi_device;
-	ej_event->event = ACPI_OST_EC_OSPM_EJECT;
-	get_device(&acpi_device->dev);
-	status = acpi_os_hotplug_execute(acpi_bus_hot_remove_device, ej_event);
-	if (ACPI_SUCCESS(status))
-		return count;
-
-	put_device(&acpi_device->dev);
-	kfree(ej_event);
-	ret = status == AE_NO_MEMORY ? -ENOMEM : -EAGAIN;
-
- err_out:
-	acpi_evaluate_hotplug_ost(acpi_device->handle, ACPI_OST_EC_OSPM_EJECT,
-				  ACPI_OST_SC_NON_SPECIFIC_FAILURE, NULL);
-	return ret;
-=======
 	acpi_evaluate_hotplug_ost(acpi_device->handle, ACPI_OST_EC_OSPM_EJECT,
 				  ACPI_OST_SC_EJECT_IN_PROGRESS, NULL);
 	get_device(&acpi_device->dev);
@@ -587,7 +484,6 @@
 	acpi_evaluate_hotplug_ost(acpi_device->handle, ACPI_OST_EC_OSPM_EJECT,
 				  ACPI_OST_SC_NON_SPECIFIC_FAILURE, NULL);
 	return status == AE_NO_MEMORY ? -ENOMEM : -EAGAIN;
->>>>>>> d8ec26d7
 }
 
 static DEVICE_ATTR(eject, 0200, NULL, acpi_eject_store);
