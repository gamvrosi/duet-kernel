--- conflicted
+++ resolved
@@ -764,7 +764,7 @@
 
 struct urelease_work {
 	struct	work_struct w;
-	int	pid;
+	int	portid;
 };
 
 static void nfc_urelease_event_work(struct work_struct *work)
@@ -773,25 +773,17 @@
 	struct class_dev_iter iter;
 	struct nfc_dev *dev;
 
-	pr_debug("pid %d\n", w->pid);
-
-<<<<<<< HEAD
-	pr_debug("NETLINK_URELEASE event from id %d\n", n->portid);
-=======
+	pr_debug("portid %d\n", w->portid);
+
 	mutex_lock(&nfc_devlist_mutex);
->>>>>>> 97ea6d0f
 
 	nfc_device_iter_init(&iter);
 	dev = nfc_device_iter_next(&iter);
 
 	while (dev) {
-<<<<<<< HEAD
-		if (dev->genl_data.poll_req_portid == n->portid) {
-=======
 		mutex_lock(&dev->genl_data.genl_data_mutex);
 
-		if (dev->genl_data.poll_req_pid == w->pid) {
->>>>>>> 97ea6d0f
+		if (dev->genl_data.poll_req_portid == w->portid) {
 			nfc_stop_poll(dev);
 			dev->genl_data.poll_req_portid = 0;
 		}
@@ -817,12 +809,12 @@
 	if (event != NETLINK_URELEASE || n->protocol != NETLINK_GENERIC)
 		goto out;
 
-	pr_debug("NETLINK_URELEASE event from id %d\n", n->pid);
+	pr_debug("NETLINK_URELEASE event from id %d\n", n->portid);
 
 	w = kmalloc(sizeof(*w), GFP_ATOMIC);
 	if (w) {
 		INIT_WORK((struct work_struct *) w, nfc_urelease_event_work);
-		w->pid = n->pid;
+		w->portid = n->portid;
 		schedule_work((struct work_struct *) w);
 	}
 
