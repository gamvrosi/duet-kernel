/*P:100
 * This is the Launcher code, a simple program which lays out the "physical"
 * memory for the new Guest by mapping the kernel image and the virtual
 * devices, then opens /dev/lguest to tell the kernel about the Guest and
 * control it.
:*/
#define _LARGEFILE64_SOURCE
#define _GNU_SOURCE
#include <stdio.h>
#include <string.h>
#include <unistd.h>
#include <err.h>
#include <stdint.h>
#include <stdlib.h>
#include <elf.h>
#include <sys/mman.h>
#include <sys/param.h>
#include <sys/types.h>
#include <sys/stat.h>
#include <sys/wait.h>
#include <sys/eventfd.h>
#include <fcntl.h>
#include <stdbool.h>
#include <errno.h>
#include <ctype.h>
#include <sys/socket.h>
#include <sys/ioctl.h>
#include <sys/time.h>
#include <time.h>
#include <netinet/in.h>
#include <net/if.h>
#include <linux/sockios.h>
#include <linux/if_tun.h>
#include <sys/uio.h>
#include <termios.h>
#include <getopt.h>
#include <zlib.h>
#include <assert.h>
#include <sched.h>
#include <limits.h>
#include <stddef.h>
#include <signal.h>
#include "linux/lguest_launcher.h"
#include "linux/virtio_config.h"
#include "linux/virtio_net.h"
#include "linux/virtio_blk.h"
#include "linux/virtio_console.h"
#include "linux/virtio_rng.h"
#include "linux/virtio_ring.h"
#include "asm/bootparam.h"
/*L:110
 * We can ignore the 42 include files we need for this program, but I do want
 * to draw attention to the use of kernel-style types.
 *
 * As Linus said, "C is a Spartan language, and so should your naming be."  I
 * like these abbreviations, so we define them here.  Note that u64 is always
 * unsigned long long, which works on all Linux systems: this means that we can
 * use %llu in printf for any u64.
 */
typedef unsigned long long u64;
typedef uint32_t u32;
typedef uint16_t u16;
typedef uint8_t u8;
/*:*/

#define PAGE_PRESENT 0x7 	/* Present, RW, Execute */
#define BRIDGE_PFX "bridge:"
#ifndef SIOCBRADDIF
#define SIOCBRADDIF	0x89a2		/* add interface to bridge      */
#endif
/* We can have up to 256 pages for devices. */
#define DEVICE_PAGES 256
/* This will occupy 3 pages: it must be a power of 2. */
#define VIRTQUEUE_NUM 256

/*L:120
 * verbose is both a global flag and a macro.  The C preprocessor allows
 * this, and although I wouldn't recommend it, it works quite nicely here.
 */
static bool verbose;
#define verbose(args...) \
	do { if (verbose) printf(args); } while(0)
/*:*/

/* The pointer to the start of guest memory. */
static void *guest_base;
/* The maximum guest physical address allowed, and maximum possible. */
static unsigned long guest_limit, guest_max;
/* The /dev/lguest file descriptor. */
static int lguest_fd;

/* a per-cpu variable indicating whose vcpu is currently running */
static unsigned int __thread cpu_id;

/* This is our list of devices. */
<<<<<<< HEAD
struct device_list
{
=======
struct device_list {
>>>>>>> 80ffb3cc
	/* Counter to assign interrupt numbers. */
	unsigned int next_irq;

	/* Counter to print out convenient device numbers. */
	unsigned int device_num;

	/* The descriptor page for the devices. */
	u8 *descpage;

	/* A single linked list of devices. */
	struct device *dev;
	/* And a pointer to the last device for easy append. */
	struct device *lastdev;
};

/* The list of Guest devices, based on command line arguments. */
static struct device_list devices;

/* The device structure describes a single device. */
struct device {
	/* The linked-list pointer. */
	struct device *next;

	/* The device's descriptor, as mapped into the Guest. */
	struct lguest_device_desc *desc;

	/* We can't trust desc values once Guest has booted: we use these. */
	unsigned int feature_len;
	unsigned int num_vq;

	/* The name of this device, for --verbose. */
	const char *name;

	/* Any queues attached to this device */
	struct virtqueue *vq;

	/* Is it operational */
	bool running;

	/* Device-specific data. */
	void *priv;
};

/* The virtqueue structure describes a queue attached to a device. */
struct virtqueue {
	struct virtqueue *next;

	/* Which device owns me. */
	struct device *dev;

	/* The configuration for this queue. */
	struct lguest_vqconfig config;

	/* The actual ring of buffers. */
	struct vring vring;

	/* Last available index we saw. */
	u16 last_avail_idx;

	/* How many are used since we sent last irq? */
	unsigned int pending_used;

	/* Eventfd where Guest notifications arrive. */
	int eventfd;

	/* Function for the thread which is servicing this virtqueue. */
	void (*service)(struct virtqueue *vq);
	pid_t thread;
};

/* Remember the arguments to the program so we can "reboot" */
static char **main_args;

/* The original tty settings to restore on exit. */
static struct termios orig_term;
<<<<<<< HEAD

/* We have to be careful with barriers: our devices are all run in separate
 * threads and so we need to make sure that changes visible to the Guest happen
 * in precise order. */
#define wmb() __asm__ __volatile__("" : : : "memory")
#define mb() __asm__ __volatile__("" : : : "memory")
=======
>>>>>>> 80ffb3cc

/*
 * We have to be careful with barriers: our devices are all run in separate
 * threads and so we need to make sure that changes visible to the Guest happen
 * in precise order.
 */
#define wmb() __asm__ __volatile__("" : : : "memory")
#define mb() __asm__ __volatile__("" : : : "memory")

/*
 * Convert an iovec element to the given type.
 *
 * This is a fairly ugly trick: we need to know the size of the type and
 * alignment requirement to check the pointer is kosher.  It's also nice to
 * have the name of the type in case we report failure.
 *
 * Typing those three things all the time is cumbersome and error prone, so we
 * have a macro which sets them all up and passes to the real function.
 */
#define convert(iov, type) \
	((type *)_convert((iov), sizeof(type), __alignof__(type), #type))

static void *_convert(struct iovec *iov, size_t size, size_t align,
		      const char *name)
{
	if (iov->iov_len != size)
		errx(1, "Bad iovec size %zu for %s", iov->iov_len, name);
	if ((unsigned long)iov->iov_base % align != 0)
		errx(1, "Bad alignment %p for %s", iov->iov_base, name);
	return iov->iov_base;
}

/* Wrapper for the last available index.  Makes it easier to change. */
#define lg_last_avail(vq)	((vq)->last_avail_idx)

/*
 * The virtio configuration space is defined to be little-endian.  x86 is
 * little-endian too, but it's nice to be explicit so we have these helpers.
 */
#define cpu_to_le16(v16) (v16)
#define cpu_to_le32(v32) (v32)
#define cpu_to_le64(v64) (v64)
#define le16_to_cpu(v16) (v16)
#define le32_to_cpu(v32) (v32)
#define le64_to_cpu(v64) (v64)

/* Is this iovec empty? */
static bool iov_empty(const struct iovec iov[], unsigned int num_iov)
{
	unsigned int i;

	for (i = 0; i < num_iov; i++)
		if (iov[i].iov_len)
			return false;
	return true;
}

/* Take len bytes from the front of this iovec. */
static void iov_consume(struct iovec iov[], unsigned num_iov, unsigned len)
{
	unsigned int i;

	for (i = 0; i < num_iov; i++) {
		unsigned int used;

		used = iov[i].iov_len < len ? iov[i].iov_len : len;
		iov[i].iov_base += used;
		iov[i].iov_len -= used;
		len -= used;
	}
	assert(len == 0);
}

/* The device virtqueue descriptors are followed by feature bitmasks. */
static u8 *get_feature_bits(struct device *dev)
{
	return (u8 *)(dev->desc + 1)
		+ dev->num_vq * sizeof(struct lguest_vqconfig);
}

/*L:100
 * The Launcher code itself takes us out into userspace, that scary place where
 * pointers run wild and free!  Unfortunately, like most userspace programs,
 * it's quite boring (which is why everyone likes to hack on the kernel!).
 * Perhaps if you make up an Lguest Drinking Game at this point, it will get
 * you through this section.  Or, maybe not.
 *
 * The Launcher sets up a big chunk of memory to be the Guest's "physical"
 * memory and stores it in "guest_base".  In other words, Guest physical ==
 * Launcher virtual with an offset.
 *
 * This can be tough to get your head around, but usually it just means that we
 * use these trivial conversion functions when the Guest gives us it's
 * "physical" addresses:
 */
static void *from_guest_phys(unsigned long addr)
{
	return guest_base + addr;
}

static unsigned long to_guest_phys(const void *addr)
{
	return (addr - guest_base);
}

/*L:130
 * Loading the Kernel.
 *
 * We start with couple of simple helper routines.  open_or_die() avoids
 * error-checking code cluttering the callers:
 */
static int open_or_die(const char *name, int flags)
{
	int fd = open(name, flags);
	if (fd < 0)
		err(1, "Failed to open %s", name);
	return fd;
}

/* map_zeroed_pages() takes a number of pages. */
static void *map_zeroed_pages(unsigned int num)
{
	int fd = open_or_die("/dev/zero", O_RDONLY);
	void *addr;

	/*
	 * We use a private mapping (ie. if we write to the page, it will be
	 * copied).
	 */
	addr = mmap(NULL, getpagesize() * num,
		    PROT_READ|PROT_WRITE|PROT_EXEC, MAP_PRIVATE, fd, 0);
	if (addr == MAP_FAILED)
		err(1, "Mmaping %u pages of /dev/zero", num);

	/*
	 * One neat mmap feature is that you can close the fd, and it
	 * stays mapped.
	 */
	close(fd);

	return addr;
}

/* Get some more pages for a device. */
static void *get_pages(unsigned int num)
{
	void *addr = from_guest_phys(guest_limit);

	guest_limit += num * getpagesize();
	if (guest_limit > guest_max)
		errx(1, "Not enough memory for devices");
	return addr;
}

/*
 * This routine is used to load the kernel or initrd.  It tries mmap, but if
 * that fails (Plan 9's kernel file isn't nicely aligned on page boundaries),
 * it falls back to reading the memory in.
 */
static void map_at(int fd, void *addr, unsigned long offset, unsigned long len)
{
	ssize_t r;

	/*
	 * We map writable even though for some segments are marked read-only.
	 * The kernel really wants to be writable: it patches its own
	 * instructions.
	 *
	 * MAP_PRIVATE means that the page won't be copied until a write is
	 * done to it.  This allows us to share untouched memory between
	 * Guests.
	 */
	if (mmap(addr, len, PROT_READ|PROT_WRITE|PROT_EXEC,
		 MAP_FIXED|MAP_PRIVATE, fd, offset) != MAP_FAILED)
		return;

	/* pread does a seek and a read in one shot: saves a few lines. */
	r = pread(fd, addr, len, offset);
	if (r != len)
		err(1, "Reading offset %lu len %lu gave %zi", offset, len, r);
}

/*
 * This routine takes an open vmlinux image, which is in ELF, and maps it into
 * the Guest memory.  ELF = Embedded Linking Format, which is the format used
 * by all modern binaries on Linux including the kernel.
 *
 * The ELF headers give *two* addresses: a physical address, and a virtual
 * address.  We use the physical address; the Guest will map itself to the
 * virtual address.
 *
 * We return the starting address.
 */
static unsigned long map_elf(int elf_fd, const Elf32_Ehdr *ehdr)
{
	Elf32_Phdr phdr[ehdr->e_phnum];
	unsigned int i;

	/*
	 * Sanity checks on the main ELF header: an x86 executable with a
	 * reasonable number of correctly-sized program headers.
	 */
	if (ehdr->e_type != ET_EXEC
	    || ehdr->e_machine != EM_386
	    || ehdr->e_phentsize != sizeof(Elf32_Phdr)
	    || ehdr->e_phnum < 1 || ehdr->e_phnum > 65536U/sizeof(Elf32_Phdr))
		errx(1, "Malformed elf header");

	/*
	 * An ELF executable contains an ELF header and a number of "program"
	 * headers which indicate which parts ("segments") of the program to
	 * load where.
	 */

	/* We read in all the program headers at once: */
	if (lseek(elf_fd, ehdr->e_phoff, SEEK_SET) < 0)
		err(1, "Seeking to program headers");
	if (read(elf_fd, phdr, sizeof(phdr)) != sizeof(phdr))
		err(1, "Reading program headers");

	/*
	 * Try all the headers: there are usually only three.  A read-only one,
	 * a read-write one, and a "note" section which we don't load.
	 */
	for (i = 0; i < ehdr->e_phnum; i++) {
		/* If this isn't a loadable segment, we ignore it */
		if (phdr[i].p_type != PT_LOAD)
			continue;

		verbose("Section %i: size %i addr %p\n",
			i, phdr[i].p_memsz, (void *)phdr[i].p_paddr);

		/* We map this section of the file at its physical address. */
		map_at(elf_fd, from_guest_phys(phdr[i].p_paddr),
		       phdr[i].p_offset, phdr[i].p_filesz);
	}

	/* The entry point is given in the ELF header. */
	return ehdr->e_entry;
}

/*L:150
 * A bzImage, unlike an ELF file, is not meant to be loaded.  You're supposed
 * to jump into it and it will unpack itself.  We used to have to perform some
 * hairy magic because the unpacking code scared me.
 *
 * Fortunately, Jeremy Fitzhardinge convinced me it wasn't that hard and wrote
 * a small patch to jump over the tricky bits in the Guest, so now we just read
 * the funky header so we know where in the file to load, and away we go!
 */
static unsigned long load_bzimage(int fd)
{
	struct boot_params boot;
	int r;
	/* Modern bzImages get loaded at 1M. */
	void *p = from_guest_phys(0x100000);

	/*
	 * Go back to the start of the file and read the header.  It should be
	 * a Linux boot header (see Documentation/x86/i386/boot.txt)
	 */
	lseek(fd, 0, SEEK_SET);
	read(fd, &boot, sizeof(boot));

	/* Inside the setup_hdr, we expect the magic "HdrS" */
	if (memcmp(&boot.hdr.header, "HdrS", 4) != 0)
		errx(1, "This doesn't look like a bzImage to me");

	/* Skip over the extra sectors of the header. */
	lseek(fd, (boot.hdr.setup_sects+1) * 512, SEEK_SET);

	/* Now read everything into memory. in nice big chunks. */
	while ((r = read(fd, p, 65536)) > 0)
		p += r;

	/* Finally, code32_start tells us where to enter the kernel. */
	return boot.hdr.code32_start;
}

/*L:140
 * Loading the kernel is easy when it's a "vmlinux", but most kernels
 * come wrapped up in the self-decompressing "bzImage" format.  With a little
 * work, we can load those, too.
 */
static unsigned long load_kernel(int fd)
{
	Elf32_Ehdr hdr;

	/* Read in the first few bytes. */
	if (read(fd, &hdr, sizeof(hdr)) != sizeof(hdr))
		err(1, "Reading kernel");

	/* If it's an ELF file, it starts with "\177ELF" */
	if (memcmp(hdr.e_ident, ELFMAG, SELFMAG) == 0)
		return map_elf(fd, &hdr);

	/* Otherwise we assume it's a bzImage, and try to load it. */
	return load_bzimage(fd);
}

/*
 * This is a trivial little helper to align pages.  Andi Kleen hated it because
 * it calls getpagesize() twice: "it's dumb code."
 *
 * Kernel guys get really het up about optimization, even when it's not
 * necessary.  I leave this code as a reaction against that.
 */
static inline unsigned long page_align(unsigned long addr)
{
	/* Add upwards and truncate downwards. */
	return ((addr + getpagesize()-1) & ~(getpagesize()-1));
}

/*L:180
 * An "initial ram disk" is a disk image loaded into memory along with the
 * kernel which the kernel can use to boot from without needing any drivers.
 * Most distributions now use this as standard: the initrd contains the code to
 * load the appropriate driver modules for the current machine.
 *
 * Importantly, James Morris works for RedHat, and Fedora uses initrds for its
 * kernels.  He sent me this (and tells me when I break it).
 */
static unsigned long load_initrd(const char *name, unsigned long mem)
{
	int ifd;
	struct stat st;
	unsigned long len;

	ifd = open_or_die(name, O_RDONLY);
	/* fstat() is needed to get the file size. */
	if (fstat(ifd, &st) < 0)
		err(1, "fstat() on initrd '%s'", name);

	/*
	 * We map the initrd at the top of memory, but mmap wants it to be
	 * page-aligned, so we round the size up for that.
	 */
	len = page_align(st.st_size);
	map_at(ifd, from_guest_phys(mem - len), 0, st.st_size);
	/*
	 * Once a file is mapped, you can close the file descriptor.  It's a
	 * little odd, but quite useful.
	 */
	close(ifd);
	verbose("mapped initrd %s size=%lu @ %p\n", name, len, (void*)mem-len);

	/* We return the initrd size. */
	return len;
}
/*:*/

/*
 * Simple routine to roll all the commandline arguments together with spaces
 * between them.
 */
static void concat(char *dst, char *args[])
{
	unsigned int i, len = 0;

	for (i = 0; args[i]; i++) {
		if (i) {
			strcat(dst+len, " ");
			len++;
		}
		strcpy(dst+len, args[i]);
		len += strlen(args[i]);
	}
	/* In case it's empty. */
	dst[len] = '\0';
}

/*L:185
 * This is where we actually tell the kernel to initialize the Guest.  We
 * saw the arguments it expects when we looked at initialize() in lguest_user.c:
 * the base of Guest "physical" memory, the top physical page to allow and the
<<<<<<< HEAD
 * entry point for the Guest. */
=======
 * entry point for the Guest.
 */
>>>>>>> 80ffb3cc
static void tell_kernel(unsigned long start)
{
	unsigned long args[] = { LHREQ_INITIALIZE,
				 (unsigned long)guest_base,
				 guest_limit / getpagesize(), start };
	verbose("Guest: %p - %p (%#lx)\n",
		guest_base, guest_base + guest_limit, guest_limit);
	lguest_fd = open_or_die("/dev/lguest", O_RDWR);
	if (write(lguest_fd, args, sizeof(args)) < 0)
		err(1, "Writing to /dev/lguest");
}
/*:*/

<<<<<<< HEAD
/*
=======
/*L:200
>>>>>>> 80ffb3cc
 * Device Handling.
 *
 * When the Guest gives us a buffer, it sends an array of addresses and sizes.
 * We need to make sure it's not trying to reach into the Launcher itself, so
 * we have a convenient routine which checks it and exits with an error message
 * if something funny is going on:
 */
static void *_check_pointer(unsigned long addr, unsigned int size,
			    unsigned int line)
{
	/*
	 * We have to separately check addr and addr+size, because size could
	 * be huge and addr + size might wrap around.
	 */
	if (addr >= guest_limit || addr + size >= guest_limit)
		errx(1, "%s:%i: Invalid address %#lx", __FILE__, line, addr);
	/*
	 * We return a pointer for the caller's convenience, now we know it's
	 * safe to use.
	 */
	return from_guest_phys(addr);
}
/* A macro which transparently hands the line number to the real function. */
#define check_pointer(addr,size) _check_pointer(addr, size, __LINE__)

/*
 * Each buffer in the virtqueues is actually a chain of descriptors.  This
 * function returns the next descriptor in the chain, or vq->vring.num if we're
<<<<<<< HEAD
 * at the end. */
=======
 * at the end.
 */
>>>>>>> 80ffb3cc
static unsigned next_desc(struct vring_desc *desc,
			  unsigned int i, unsigned int max)
{
	unsigned int next;

	/* If this descriptor says it doesn't chain, we're done. */
	if (!(desc[i].flags & VRING_DESC_F_NEXT))
		return max;

	/* Check they're not leading us off end of descriptors. */
	next = desc[i].next;
	/* Make sure compiler knows to grab that: we don't want it changing! */
	wmb();

	if (next >= max)
		errx(1, "Desc next is %u", next);

	return next;
}

<<<<<<< HEAD
/* This actually sends the interrupt for this virtqueue */
=======
/*
 * This actually sends the interrupt for this virtqueue, if we've used a
 * buffer.
 */
>>>>>>> 80ffb3cc
static void trigger_irq(struct virtqueue *vq)
{
	unsigned long buf[] = { LHREQ_IRQ, vq->config.irq };

	/* Don't inform them if nothing used. */
	if (!vq->pending_used)
		return;
	vq->pending_used = 0;

	/* If they don't want an interrupt, don't send one, unless empty. */
	if ((vq->vring.avail->flags & VRING_AVAIL_F_NO_INTERRUPT)
	    && lg_last_avail(vq) != vq->vring.avail->idx)
		return;

	/* Send the Guest an interrupt tell them we used something up. */
	if (write(lguest_fd, buf, sizeof(buf)) != 0)
		err(1, "Triggering irq %i", vq->config.irq);
}

<<<<<<< HEAD
/* This looks in the virtqueue and for the first available buffer, and converts
=======
/*
 * This looks in the virtqueue for the first available buffer, and converts
>>>>>>> 80ffb3cc
 * it to an iovec for convenient access.  Since descriptors consist of some
 * number of output then some number of input descriptors, it's actually two
 * iovecs, but we pack them into one and note how many of each there were.
 *
<<<<<<< HEAD
 * This function returns the descriptor number found. */
=======
 * This function waits if necessary, and returns the descriptor number found.
 */
>>>>>>> 80ffb3cc
static unsigned wait_for_vq_desc(struct virtqueue *vq,
				 struct iovec iov[],
				 unsigned int *out_num, unsigned int *in_num)
{
	unsigned int i, head, max;
	struct vring_desc *desc;
	u16 last_avail = lg_last_avail(vq);

<<<<<<< HEAD
	while (last_avail == vq->vring.avail->idx) {
		u64 event;

		/* OK, tell Guest about progress up to now. */
=======
	/* There's nothing available? */
	while (last_avail == vq->vring.avail->idx) {
		u64 event;

		/*
		 * Since we're about to sleep, now is a good time to tell the
		 * Guest about what we've used up to now.
		 */
>>>>>>> 80ffb3cc
		trigger_irq(vq);

		/* OK, now we need to know about added descriptors. */
		vq->vring.used->flags &= ~VRING_USED_F_NO_NOTIFY;

<<<<<<< HEAD
		/* They could have slipped one in as we were doing that: make
		 * sure it's written, then check again. */
=======
		/*
		 * They could have slipped one in as we were doing that: make
		 * sure it's written, then check again.
		 */
>>>>>>> 80ffb3cc
		mb();
		if (last_avail != vq->vring.avail->idx) {
			vq->vring.used->flags |= VRING_USED_F_NO_NOTIFY;
			break;
		}

		/* Nothing new?  Wait for eventfd to tell us they refilled. */
		if (read(vq->eventfd, &event, sizeof(event)) != sizeof(event))
			errx(1, "Event read failed?");

		/* We don't need to be notified again. */
		vq->vring.used->flags |= VRING_USED_F_NO_NOTIFY;
	}

	/* Check it isn't doing very strange things with descriptor numbers. */
	if ((u16)(vq->vring.avail->idx - last_avail) > vq->vring.num)
		errx(1, "Guest moved used index from %u to %u",
		     last_avail, vq->vring.avail->idx);

<<<<<<< HEAD
	/* Grab the next descriptor number they're advertising, and increment
	 * the index we've seen. */
=======
	/*
	 * Grab the next descriptor number they're advertising, and increment
	 * the index we've seen.
	 */
>>>>>>> 80ffb3cc
	head = vq->vring.avail->ring[last_avail % vq->vring.num];
	lg_last_avail(vq)++;

	/* If their number is silly, that's a fatal mistake. */
	if (head >= vq->vring.num)
		errx(1, "Guest says index %u is available", head);

	/* When we start there are none of either input nor output. */
	*out_num = *in_num = 0;

	max = vq->vring.num;
	desc = vq->vring.desc;
	i = head;

<<<<<<< HEAD
	/* If this is an indirect entry, then this buffer contains a descriptor
	 * table which we handle as if it's any normal descriptor chain. */
=======
	/*
	 * If this is an indirect entry, then this buffer contains a descriptor
	 * table which we handle as if it's any normal descriptor chain.
	 */
>>>>>>> 80ffb3cc
	if (desc[i].flags & VRING_DESC_F_INDIRECT) {
		if (desc[i].len % sizeof(struct vring_desc))
			errx(1, "Invalid size for indirect buffer table");

		max = desc[i].len / sizeof(struct vring_desc);
		desc = check_pointer(desc[i].addr, desc[i].len);
		i = 0;
	}

	do {
		/* Grab the first descriptor, and check it's OK. */
		iov[*out_num + *in_num].iov_len = desc[i].len;
		iov[*out_num + *in_num].iov_base
			= check_pointer(desc[i].addr, desc[i].len);
		/* If this is an input descriptor, increment that count. */
		if (desc[i].flags & VRING_DESC_F_WRITE)
			(*in_num)++;
		else {
			/*
			 * If it's an output descriptor, they're all supposed
			 * to come before any input descriptors.
			 */
			if (*in_num)
				errx(1, "Descriptor has out after in");
			(*out_num)++;
		}

		/* If we've got too many, that implies a descriptor loop. */
		if (*out_num + *in_num > max)
			errx(1, "Looped descriptor");
	} while ((i = next_desc(desc, i, max)) != max);

	return head;
}

/*
 * After we've used one of their buffers, we tell the Guest about it.  Sometime
 * later we'll want to send them an interrupt using trigger_irq(); note that
 * wait_for_vq_desc() does that for us if it has to wait.
 */
static void add_used(struct virtqueue *vq, unsigned int head, int len)
{
	struct vring_used_elem *used;

	/*
	 * The virtqueue contains a ring of used buffers.  Get a pointer to the
	 * next entry in that used ring.
	 */
	used = &vq->vring.used->ring[vq->vring.used->idx % vq->vring.num];
	used->id = head;
	used->len = len;
	/* Make sure buffer is written before we update index. */
	wmb();
	vq->vring.used->idx++;
	vq->pending_used++;
}

/* And here's the combo meal deal.  Supersize me! */
static void add_used_and_trigger(struct virtqueue *vq, unsigned head, int len)
{
	add_used(vq, head, len);
	trigger_irq(vq);
}

/*
 * The Console
 *
<<<<<<< HEAD
 * We associate some data with the console for our exit hack. */
struct console_abort
{
=======
 * We associate some data with the console for our exit hack.
 */
struct console_abort {
>>>>>>> 80ffb3cc
	/* How many times have they hit ^C? */
	int count;
	/* When did they start? */
	struct timeval start;
};

/* This is the routine which handles console input (ie. stdin). */
static void console_input(struct virtqueue *vq)
{
	int len;
	unsigned int head, in_num, out_num;
	struct console_abort *abort = vq->dev->priv;
	struct iovec iov[vq->vring.num];

<<<<<<< HEAD
	/* Make sure there's a descriptor waiting. */
=======
	/* Make sure there's a descriptor available. */
>>>>>>> 80ffb3cc
	head = wait_for_vq_desc(vq, iov, &out_num, &in_num);
	if (out_num)
		errx(1, "Output buffers in console in queue?");

<<<<<<< HEAD
	/* Read it in. */
=======
	/* Read into it.  This is where we usually wait. */
>>>>>>> 80ffb3cc
	len = readv(STDIN_FILENO, iov, in_num);
	if (len <= 0) {
		/* Ran out of input? */
		warnx("Failed to get console input, ignoring console.");
<<<<<<< HEAD
		/* For simplicity, dying threads kill the whole Launcher.  So
		 * just nap here. */
=======
		/*
		 * For simplicity, dying threads kill the whole Launcher.  So
		 * just nap here.
		 */
>>>>>>> 80ffb3cc
		for (;;)
			pause();
	}

<<<<<<< HEAD
=======
	/* Tell the Guest we used a buffer. */
>>>>>>> 80ffb3cc
	add_used_and_trigger(vq, head, len);

	/*
	 * Three ^C within one second?  Exit.
	 *
	 * This is such a hack, but works surprisingly well.  Each ^C has to
	 * be in a buffer by itself, so they can't be too fast.  But we check
	 * that we get three within about a second, so they can't be too
<<<<<<< HEAD
	 * slow. */
=======
	 * slow.
	 */
>>>>>>> 80ffb3cc
	if (len != 1 || ((char *)iov[0].iov_base)[0] != 3) {
		abort->count = 0;
		return;
	}

	abort->count++;
	if (abort->count == 1)
		gettimeofday(&abort->start, NULL);
	else if (abort->count == 3) {
		struct timeval now;
		gettimeofday(&now, NULL);
		/* Kill all Launcher processes with SIGINT, like normal ^C */
		if (now.tv_sec <= abort->start.tv_sec+1)
			kill(0, SIGINT);
		abort->count = 0;
	}
}

/* This is the routine which handles console output (ie. stdout). */
static void console_output(struct virtqueue *vq)
{
	unsigned int head, out, in;
	struct iovec iov[vq->vring.num];

<<<<<<< HEAD
	head = wait_for_vq_desc(vq, iov, &out, &in);
	if (in)
		errx(1, "Input buffers in console output queue?");
=======
	/* We usually wait in here, for the Guest to give us something. */
	head = wait_for_vq_desc(vq, iov, &out, &in);
	if (in)
		errx(1, "Input buffers in console output queue?");

	/* writev can return a partial write, so we loop here. */
>>>>>>> 80ffb3cc
	while (!iov_empty(iov, out)) {
		int len = writev(STDOUT_FILENO, iov, out);
		if (len <= 0)
			err(1, "Write to stdout gave %i", len);
		iov_consume(iov, out, len);
	}
<<<<<<< HEAD
=======

	/*
	 * We're finished with that buffer: if we're going to sleep,
	 * wait_for_vq_desc() will prod the Guest with an interrupt.
	 */
>>>>>>> 80ffb3cc
	add_used(vq, head, 0);
}

/*
 * The Network
 *
 * Handling output for network is also simple: we get all the output buffers
 * and write them to /dev/net/tun.
 */
struct net_info {
	int tunfd;
};

static void net_output(struct virtqueue *vq)
{
	struct net_info *net_info = vq->dev->priv;
	unsigned int head, out, in;
	struct iovec iov[vq->vring.num];

<<<<<<< HEAD
	head = wait_for_vq_desc(vq, iov, &out, &in);
	if (in)
		errx(1, "Input buffers in net output queue?");
	if (writev(net_info->tunfd, iov, out) < 0)
		errx(1, "Write to tun failed?");
	add_used(vq, head, 0);
}

/* Will reading from this file descriptor block? */
static bool will_block(int fd)
{
	fd_set fdset;
	struct timeval zero = { 0, 0 };
	FD_ZERO(&fdset);
	FD_SET(fd, &fdset);
	return select(fd+1, &fdset, NULL, NULL, &zero) != 1;
}

/* This is where we handle packets coming in from the tun device to our
 * Guest. */
=======
	/* We usually wait in here for the Guest to give us a packet. */
	head = wait_for_vq_desc(vq, iov, &out, &in);
	if (in)
		errx(1, "Input buffers in net output queue?");
	/*
	 * Send the whole thing through to /dev/net/tun.  It expects the exact
	 * same format: what a coincidence!
	 */
	if (writev(net_info->tunfd, iov, out) < 0)
		errx(1, "Write to tun failed?");

	/*
	 * Done with that one; wait_for_vq_desc() will send the interrupt if
	 * all packets are processed.
	 */
	add_used(vq, head, 0);
}

/*
 * Handling network input is a bit trickier, because I've tried to optimize it.
 *
 * First we have a helper routine which tells is if from this file descriptor
 * (ie. the /dev/net/tun device) will block:
 */
static bool will_block(int fd)
{
	fd_set fdset;
	struct timeval zero = { 0, 0 };
	FD_ZERO(&fdset);
	FD_SET(fd, &fdset);
	return select(fd+1, &fdset, NULL, NULL, &zero) != 1;
}

/*
 * This handles packets coming in from the tun device to our Guest.  Like all
 * service routines, it gets called again as soon as it returns, so you don't
 * see a while(1) loop here.
 */
>>>>>>> 80ffb3cc
static void net_input(struct virtqueue *vq)
{
	int len;
	unsigned int head, out, in;
	struct iovec iov[vq->vring.num];
	struct net_info *net_info = vq->dev->priv;
<<<<<<< HEAD

	head = wait_for_vq_desc(vq, iov, &out, &in);
	if (out)
		errx(1, "Output buffers in net input queue?");

	/* Deliver interrupt now, since we're about to sleep. */
	if (vq->pending_used && will_block(net_info->tunfd))
		trigger_irq(vq);

	len = readv(net_info->tunfd, iov, in);
	if (len <= 0)
		err(1, "Failed to read from tun.");
	add_used(vq, head, len);
}

/* This is the helper to create threads. */
static int do_thread(void *_vq)
{
	struct virtqueue *vq = _vq;

	for (;;)
		vq->service(vq);
	return 0;
}

/* When a child dies, we kill our entire process group with SIGTERM.  This
 * also has the side effect that the shell restores the console for us! */
static void kill_launcher(int signal)
{
	kill(0, SIGTERM);
}

static void reset_device(struct device *dev)
=======

	/*
	 * Get a descriptor to write an incoming packet into.  This will also
	 * send an interrupt if they're out of descriptors.
	 */
	head = wait_for_vq_desc(vq, iov, &out, &in);
	if (out)
		errx(1, "Output buffers in net input queue?");

	/*
	 * If it looks like we'll block reading from the tun device, send them
	 * an interrupt.
	 */
	if (vq->pending_used && will_block(net_info->tunfd))
		trigger_irq(vq);

	/*
	 * Read in the packet.  This is where we normally wait (when there's no
	 * incoming network traffic).
	 */
	len = readv(net_info->tunfd, iov, in);
	if (len <= 0)
		err(1, "Failed to read from tun.");

	/*
	 * Mark that packet buffer as used, but don't interrupt here.  We want
	 * to wait until we've done as much work as we can.
	 */
	add_used(vq, head, len);
}
/*:*/

/* This is the helper to create threads: run the service routine in a loop. */
static int do_thread(void *_vq)
{
	struct virtqueue *vq = _vq;

	for (;;)
		vq->service(vq);
	return 0;
}

/*
 * When a child dies, we kill our entire process group with SIGTERM.  This
 * also has the side effect that the shell restores the console for us!
 */
static void kill_launcher(int signal)
{
	kill(0, SIGTERM);
}

static void reset_device(struct device *dev)
{
	struct virtqueue *vq;

	verbose("Resetting device %s\n", dev->name);

	/* Clear any features they've acked. */
	memset(get_feature_bits(dev) + dev->feature_len, 0, dev->feature_len);

	/* We're going to be explicitly killing threads, so ignore them. */
	signal(SIGCHLD, SIG_IGN);

	/* Zero out the virtqueues, get rid of their threads */
	for (vq = dev->vq; vq; vq = vq->next) {
		if (vq->thread != (pid_t)-1) {
			kill(vq->thread, SIGTERM);
			waitpid(vq->thread, NULL, 0);
			vq->thread = (pid_t)-1;
		}
		memset(vq->vring.desc, 0,
		       vring_size(vq->config.num, LGUEST_VRING_ALIGN));
		lg_last_avail(vq) = 0;
	}
	dev->running = false;

	/* Now we care if threads die. */
	signal(SIGCHLD, (void *)kill_launcher);
}

/*L:216
 * This actually creates the thread which services the virtqueue for a device.
 */
static void create_thread(struct virtqueue *vq)
{
	/*
	 * Create stack for thread.  Since the stack grows upwards, we point
	 * the stack pointer to the end of this region.
	 */
	char *stack = malloc(32768);
	unsigned long args[] = { LHREQ_EVENTFD,
				 vq->config.pfn*getpagesize(), 0 };

	/* Create a zero-initialized eventfd. */
	vq->eventfd = eventfd(0, 0);
	if (vq->eventfd < 0)
		err(1, "Creating eventfd");
	args[2] = vq->eventfd;

	/*
	 * Attach an eventfd to this virtqueue: it will go off when the Guest
	 * does an LHCALL_NOTIFY for this vq.
	 */
	if (write(lguest_fd, &args, sizeof(args)) != 0)
		err(1, "Attaching eventfd");

	/*
	 * CLONE_VM: because it has to access the Guest memory, and SIGCHLD so
	 * we get a signal if it dies.
	 */
	vq->thread = clone(do_thread, stack + 32768, CLONE_VM | SIGCHLD, vq);
	if (vq->thread == (pid_t)-1)
		err(1, "Creating clone");

	/* We close our local copy now the child has it. */
	close(vq->eventfd);
}

static void start_device(struct device *dev)
>>>>>>> 80ffb3cc
{
	unsigned int i;
	struct virtqueue *vq;

<<<<<<< HEAD
	verbose("Resetting device %s\n", dev->name);

	/* Clear any features they've acked. */
	memset(get_feature_bits(dev) + dev->feature_len, 0, dev->feature_len);

	/* We're going to be explicitly killing threads, so ignore them. */
	signal(SIGCHLD, SIG_IGN);

	/* Zero out the virtqueues, get rid of their threads */
	for (vq = dev->vq; vq; vq = vq->next) {
		if (vq->thread != (pid_t)-1) {
			kill(vq->thread, SIGTERM);
			waitpid(vq->thread, NULL, 0);
			vq->thread = (pid_t)-1;
		}
		memset(vq->vring.desc, 0,
		       vring_size(vq->config.num, LGUEST_VRING_ALIGN));
		lg_last_avail(vq) = 0;
	}
	dev->running = false;

	/* Now we care if threads die. */
	signal(SIGCHLD, (void *)kill_launcher);
}

static void create_thread(struct virtqueue *vq)
{
	/* Create stack for thread and run it.  Since stack grows
	 * upwards, we point the stack pointer to the end of this
	 * region. */
	char *stack = malloc(32768);
	unsigned long args[] = { LHREQ_EVENTFD,
				 vq->config.pfn*getpagesize(), 0 };

	/* Create a zero-initialized eventfd. */
	vq->eventfd = eventfd(0, 0);
	if (vq->eventfd < 0)
		err(1, "Creating eventfd");
	args[2] = vq->eventfd;

	/* Attach an eventfd to this virtqueue: it will go off
	 * when the Guest does an LHCALL_NOTIFY for this vq. */
	if (write(lguest_fd, &args, sizeof(args)) != 0)
		err(1, "Attaching eventfd");

	/* CLONE_VM: because it has to access the Guest memory, and
	 * SIGCHLD so we get a signal if it dies. */
	vq->thread = clone(do_thread, stack + 32768, CLONE_VM | SIGCHLD, vq);
	if (vq->thread == (pid_t)-1)
		err(1, "Creating clone");
	/* We close our local copy, now the child has it. */
	close(vq->eventfd);
}

static void start_device(struct device *dev)
{
	unsigned int i;
	struct virtqueue *vq;

	verbose("Device %s OK: offered", dev->name);
	for (i = 0; i < dev->feature_len; i++)
		verbose(" %02x", get_feature_bits(dev)[i]);
	verbose(", accepted");
	for (i = 0; i < dev->feature_len; i++)
		verbose(" %02x", get_feature_bits(dev)
			[dev->feature_len+i]);

	for (vq = dev->vq; vq; vq = vq->next) {
		if (vq->service)
			create_thread(vq);
	}
	dev->running = true;
}

static void cleanup_devices(void)
{
	struct device *dev;

=======
	verbose("Device %s OK: offered", dev->name);
	for (i = 0; i < dev->feature_len; i++)
		verbose(" %02x", get_feature_bits(dev)[i]);
	verbose(", accepted");
	for (i = 0; i < dev->feature_len; i++)
		verbose(" %02x", get_feature_bits(dev)
			[dev->feature_len+i]);

	for (vq = dev->vq; vq; vq = vq->next) {
		if (vq->service)
			create_thread(vq);
	}
	dev->running = true;
}

static void cleanup_devices(void)
{
	struct device *dev;

>>>>>>> 80ffb3cc
	for (dev = devices.dev; dev; dev = dev->next)
		reset_device(dev);

	/* If we saved off the original terminal settings, restore them now. */
	if (orig_term.c_lflag & (ISIG|ICANON|ECHO))
		tcsetattr(STDIN_FILENO, TCSANOW, &orig_term);
}

/* When the Guest tells us they updated the status field, we handle it. */
static void update_device_status(struct device *dev)
{
	/* A zero status is a reset, otherwise it's a set of flags. */
	if (dev->desc->status == 0)
		reset_device(dev);
	else if (dev->desc->status & VIRTIO_CONFIG_S_FAILED) {
		warnx("Device %s configuration FAILED", dev->name);
		if (dev->running)
			reset_device(dev);
	} else if (dev->desc->status & VIRTIO_CONFIG_S_DRIVER_OK) {
		if (!dev->running)
			start_device(dev);
	}
}

<<<<<<< HEAD
/* This is the generic routine we call when the Guest uses LHCALL_NOTIFY. */
=======
/*L:215
 * This is the generic routine we call when the Guest uses LHCALL_NOTIFY.  In
 * particular, it's used to notify us of device status changes during boot.
 */
>>>>>>> 80ffb3cc
static void handle_output(unsigned long addr)
{
	struct device *i;

	/* Check each device. */
	for (i = devices.dev; i; i = i->next) {
		struct virtqueue *vq;

<<<<<<< HEAD
		/* Notifications to device descriptors update device status. */
=======
		/*
		 * Notifications to device descriptors mean they updated the
		 * device status.
		 */
>>>>>>> 80ffb3cc
		if (from_guest_phys(addr) == i->desc) {
			update_device_status(i);
			return;
		}

<<<<<<< HEAD
		/* Devices *can* be used before status is set to DRIVER_OK. */
=======
		/*
		 * Devices *can* be used before status is set to DRIVER_OK.
		 * The original plan was that they would never do this: they
		 * would always finish setting up their status bits before
		 * actually touching the virtqueues.  In practice, we allowed
		 * them to, and they do (eg. the disk probes for partition
		 * tables as part of initialization).
		 *
		 * If we see this, we start the device: once it's running, we
		 * expect the device to catch all the notifications.
		 */
>>>>>>> 80ffb3cc
		for (vq = i->vq; vq; vq = vq->next) {
			if (addr != vq->config.pfn*getpagesize())
				continue;
			if (i->running)
				errx(1, "Notification on running %s", i->name);
<<<<<<< HEAD
=======
			/* This just calls create_thread() for each virtqueue */
>>>>>>> 80ffb3cc
			start_device(i);
			return;
		}
	}

	/*
	 * Early console write is done using notify on a nul-terminated string
	 * in Guest memory.  It's also great for hacking debugging messages
	 * into a Guest.
	 */
	if (addr >= guest_limit)
		errx(1, "Bad NOTIFY %#lx", addr);

	write(STDOUT_FILENO, from_guest_phys(addr),
	      strnlen(from_guest_phys(addr), guest_limit - addr));
}

/*L:190
 * Device Setup
 *
 * All devices need a descriptor so the Guest knows it exists, and a "struct
 * device" so the Launcher can keep track of it.  We have common helper
 * routines to allocate and manage them.
 */

/*
 * The layout of the device page is a "struct lguest_device_desc" followed by a
 * number of virtqueue descriptors, then two sets of feature bits, then an
 * array of configuration bytes.  This routine returns the configuration
 * pointer.
 */
static u8 *device_config(const struct device *dev)
{
	return (void *)(dev->desc + 1)
		+ dev->num_vq * sizeof(struct lguest_vqconfig)
		+ dev->feature_len * 2;
}

/*
 * This routine allocates a new "struct lguest_device_desc" from descriptor
 * table page just above the Guest's normal memory.  It returns a pointer to
 * that descriptor.
 */
static struct lguest_device_desc *new_dev_desc(u16 type)
{
	struct lguest_device_desc d = { .type = type };
	void *p;

	/* Figure out where the next device config is, based on the last one. */
	if (devices.lastdev)
		p = device_config(devices.lastdev)
			+ devices.lastdev->desc->config_len;
	else
		p = devices.descpage;

	/* We only have one page for all the descriptors. */
	if (p + sizeof(d) > (void *)devices.descpage + getpagesize())
		errx(1, "Too many devices");

	/* p might not be aligned, so we memcpy in. */
	return memcpy(p, &d, sizeof(d));
}

/*
 * Each device descriptor is followed by the description of its virtqueues.  We
 * specify how many descriptors the virtqueue is to have.
 */
static void add_virtqueue(struct device *dev, unsigned int num_descs,
			  void (*service)(struct virtqueue *))
{
	unsigned int pages;
	struct virtqueue **i, *vq = malloc(sizeof(*vq));
	void *p;

	/* First we need some memory for this virtqueue. */
	pages = (vring_size(num_descs, LGUEST_VRING_ALIGN) + getpagesize() - 1)
		/ getpagesize();
	p = get_pages(pages);

	/* Initialize the virtqueue */
	vq->next = NULL;
	vq->last_avail_idx = 0;
	vq->dev = dev;
<<<<<<< HEAD
=======

	/*
	 * This is the routine the service thread will run, and its Process ID
	 * once it's running.
	 */
>>>>>>> 80ffb3cc
	vq->service = service;
	vq->thread = (pid_t)-1;

	/* Initialize the configuration. */
	vq->config.num = num_descs;
	vq->config.irq = devices.next_irq++;
	vq->config.pfn = to_guest_phys(p) / getpagesize();

	/* Initialize the vring. */
	vring_init(&vq->vring, num_descs, p, LGUEST_VRING_ALIGN);

	/*
	 * Append virtqueue to this device's descriptor.  We use
	 * device_config() to get the end of the device's current virtqueues;
	 * we check that we haven't added any config or feature information
	 * yet, otherwise we'd be overwriting them.
	 */
	assert(dev->desc->config_len == 0 && dev->desc->feature_len == 0);
	memcpy(device_config(dev), &vq->config, sizeof(vq->config));
	dev->num_vq++;
	dev->desc->num_vq++;

	verbose("Virtqueue page %#lx\n", to_guest_phys(p));

	/*
	 * Add to tail of list, so dev->vq is first vq, dev->vq->next is
	 * second.
	 */
	for (i = &dev->vq; *i; i = &(*i)->next);
	*i = vq;
}

/*
 * The first half of the feature bitmask is for us to advertise features.  The
 * second half is for the Guest to accept features.
 */
static void add_feature(struct device *dev, unsigned bit)
{
	u8 *features = get_feature_bits(dev);

	/* We can't extend the feature bits once we've added config bytes */
	if (dev->desc->feature_len <= bit / CHAR_BIT) {
		assert(dev->desc->config_len == 0);
		dev->feature_len = dev->desc->feature_len = (bit/CHAR_BIT) + 1;
	}

	features[bit / CHAR_BIT] |= (1 << (bit % CHAR_BIT));
}

/*
 * This routine sets the configuration fields for an existing device's
 * descriptor.  It only works for the last device, but that's OK because that's
 * how we use it.
 */
static void set_config(struct device *dev, unsigned len, const void *conf)
{
	/* Check we haven't overflowed our single page. */
	if (device_config(dev) + len > devices.descpage + getpagesize())
		errx(1, "Too many devices");

	/* Copy in the config information, and store the length. */
	memcpy(device_config(dev), conf, len);
	dev->desc->config_len = len;

	/* Size must fit in config_len field (8 bits)! */
	assert(dev->desc->config_len == len);
}

/*
 * This routine does all the creation and setup of a new device, including
 * calling new_dev_desc() to allocate the descriptor and device memory.  We
 * don't actually start the service threads until later.
 *
<<<<<<< HEAD
 * See what I mean about userspace being boring? */
=======
 * See what I mean about userspace being boring?
 */
>>>>>>> 80ffb3cc
static struct device *new_device(const char *name, u16 type)
{
	struct device *dev = malloc(sizeof(*dev));

	/* Now we populate the fields one at a time. */
	dev->desc = new_dev_desc(type);
	dev->name = name;
	dev->vq = NULL;
	dev->feature_len = 0;
	dev->num_vq = 0;
	dev->running = false;

	/*
	 * Append to device list.  Prepending to a single-linked list is
	 * easier, but the user expects the devices to be arranged on the bus
	 * in command-line order.  The first network device on the command line
	 * is eth0, the first block device /dev/vda, etc.
	 */
	if (devices.lastdev)
		devices.lastdev->next = dev;
	else
		devices.dev = dev;
	devices.lastdev = dev;

	return dev;
}

/*
 * Our first setup routine is the console.  It's a fairly simple device, but
 * UNIX tty handling makes it uglier than it could be.
 */
static void setup_console(void)
{
	struct device *dev;

	/* If we can save the initial standard input settings... */
	if (tcgetattr(STDIN_FILENO, &orig_term) == 0) {
		struct termios term = orig_term;
		/*
		 * Then we turn off echo, line buffering and ^C etc: We want a
		 * raw input stream to the Guest.
		 */
		term.c_lflag &= ~(ISIG|ICANON|ECHO);
		tcsetattr(STDIN_FILENO, TCSANOW, &term);
	}

	dev = new_device("console", VIRTIO_ID_CONSOLE);

	/* We store the console state in dev->priv, and initialize it. */
	dev->priv = malloc(sizeof(struct console_abort));
	((struct console_abort *)dev->priv)->count = 0;

	/*
	 * The console needs two virtqueues: the input then the output.  When
	 * they put something the input queue, we make sure we're listening to
	 * stdin.  When they put something in the output queue, we write it to
<<<<<<< HEAD
	 * stdout. */
=======
	 * stdout.
	 */
>>>>>>> 80ffb3cc
	add_virtqueue(dev, VIRTQUEUE_NUM, console_input);
	add_virtqueue(dev, VIRTQUEUE_NUM, console_output);

	verbose("device %u: console\n", ++devices.device_num);
}
/*:*/

<<<<<<< HEAD
/*M:010 Inter-guest networking is an interesting area.  Simplest is to have a
=======
/*M:010
 * Inter-guest networking is an interesting area.  Simplest is to have a
>>>>>>> 80ffb3cc
 * --sharenet=<name> option which opens or creates a named pipe.  This can be
 * used to send packets to another guest in a 1:1 manner.
 *
 * More sopisticated is to use one of the tools developed for project like UML
 * to do networking.
 *
 * Faster is to do virtio bonding in kernel.  Doing this 1:1 would be
 * completely generic ("here's my vring, attach to your vring") and would work
 * for any traffic.  Of course, namespace and permissions issues need to be
 * dealt with.  A more sophisticated "multi-channel" virtio_net.c could hide
 * multiple inter-guest channels behind one interface, although it would
 * require some manner of hotplugging new virtio channels.
 *
 * Finally, we could implement a virtio network switch in the kernel.
:*/

static u32 str2ip(const char *ipaddr)
{
	unsigned int b[4];

	if (sscanf(ipaddr, "%u.%u.%u.%u", &b[0], &b[1], &b[2], &b[3]) != 4)
		errx(1, "Failed to parse IP address '%s'", ipaddr);
	return (b[0] << 24) | (b[1] << 16) | (b[2] << 8) | b[3];
}

static void str2mac(const char *macaddr, unsigned char mac[6])
{
	unsigned int m[6];
	if (sscanf(macaddr, "%02x:%02x:%02x:%02x:%02x:%02x",
		   &m[0], &m[1], &m[2], &m[3], &m[4], &m[5]) != 6)
		errx(1, "Failed to parse mac address '%s'", macaddr);
	mac[0] = m[0];
	mac[1] = m[1];
	mac[2] = m[2];
	mac[3] = m[3];
	mac[4] = m[4];
	mac[5] = m[5];
}

/*
 * This code is "adapted" from libbridge: it attaches the Host end of the
 * network device to the bridge device specified by the command line.
 *
 * This is yet another James Morris contribution (I'm an IP-level guy, so I
 * dislike bridging), and I just try not to break it.
 */
static void add_to_bridge(int fd, const char *if_name, const char *br_name)
{
	int ifidx;
	struct ifreq ifr;

	if (!*br_name)
		errx(1, "must specify bridge name");

	ifidx = if_nametoindex(if_name);
	if (!ifidx)
		errx(1, "interface %s does not exist!", if_name);

	strncpy(ifr.ifr_name, br_name, IFNAMSIZ);
	ifr.ifr_name[IFNAMSIZ-1] = '\0';
	ifr.ifr_ifindex = ifidx;
	if (ioctl(fd, SIOCBRADDIF, &ifr) < 0)
		err(1, "can't add %s to bridge %s", if_name, br_name);
}

/*
 * This sets up the Host end of the network device with an IP address, brings
 * it up so packets will flow, the copies the MAC address into the hwaddr
 * pointer.
 */
static void configure_device(int fd, const char *tapif, u32 ipaddr)
{
	struct ifreq ifr;
	struct sockaddr_in *sin = (struct sockaddr_in *)&ifr.ifr_addr;

	memset(&ifr, 0, sizeof(ifr));
	strcpy(ifr.ifr_name, tapif);

	/* Don't read these incantations.  Just cut & paste them like I did! */
	sin->sin_family = AF_INET;
	sin->sin_addr.s_addr = htonl(ipaddr);
	if (ioctl(fd, SIOCSIFADDR, &ifr) != 0)
		err(1, "Setting %s interface address", tapif);
	ifr.ifr_flags = IFF_UP;
	if (ioctl(fd, SIOCSIFFLAGS, &ifr) != 0)
		err(1, "Bringing interface %s up", tapif);
}

static int get_tun_device(char tapif[IFNAMSIZ])
{
	struct ifreq ifr;
	int netfd;

	/* Start with this zeroed.  Messy but sure. */
	memset(&ifr, 0, sizeof(ifr));

	/*
	 * We open the /dev/net/tun device and tell it we want a tap device.  A
	 * tap device is like a tun device, only somehow different.  To tell
	 * the truth, I completely blundered my way through this code, but it
	 * works now!
	 */
	netfd = open_or_die("/dev/net/tun", O_RDWR);
	ifr.ifr_flags = IFF_TAP | IFF_NO_PI | IFF_VNET_HDR;
	strcpy(ifr.ifr_name, "tap%d");
	if (ioctl(netfd, TUNSETIFF, &ifr) != 0)
		err(1, "configuring /dev/net/tun");

	if (ioctl(netfd, TUNSETOFFLOAD,
		  TUN_F_CSUM|TUN_F_TSO4|TUN_F_TSO6|TUN_F_TSO_ECN) != 0)
		err(1, "Could not set features for tun device");

	/*
	 * We don't need checksums calculated for packets coming in this
	 * device: trust us!
	 */
	ioctl(netfd, TUNSETNOCSUM, 1);

	memcpy(tapif, ifr.ifr_name, IFNAMSIZ);
	return netfd;
}

/*L:195
 * Our network is a Host<->Guest network.  This can either use bridging or
 * routing, but the principle is the same: it uses the "tun" device to inject
 * packets into the Host as if they came in from a normal network card.  We
 * just shunt packets between the Guest and the tun device.
 */
static void setup_tun_net(char *arg)
{
	struct device *dev;
	struct net_info *net_info = malloc(sizeof(*net_info));
	int ipfd;
	u32 ip = INADDR_ANY;
	bool bridging = false;
	char tapif[IFNAMSIZ], *p;
	struct virtio_net_config conf;

	net_info->tunfd = get_tun_device(tapif);

	/* First we create a new network device. */
	dev = new_device("net", VIRTIO_ID_NET);
	dev->priv = net_info;

<<<<<<< HEAD
	/* Network devices need a receive and a send queue, just like
	 * console. */
=======
	/* Network devices need a recv and a send queue, just like console. */
>>>>>>> 80ffb3cc
	add_virtqueue(dev, VIRTQUEUE_NUM, net_input);
	add_virtqueue(dev, VIRTQUEUE_NUM, net_output);

	/*
	 * We need a socket to perform the magic network ioctls to bring up the
	 * tap interface, connect to the bridge etc.  Any socket will do!
	 */
	ipfd = socket(PF_INET, SOCK_DGRAM, IPPROTO_IP);
	if (ipfd < 0)
		err(1, "opening IP socket");

	/* If the command line was --tunnet=bridge:<name> do bridging. */
	if (!strncmp(BRIDGE_PFX, arg, strlen(BRIDGE_PFX))) {
		arg += strlen(BRIDGE_PFX);
		bridging = true;
	}

	/* A mac address may follow the bridge name or IP address */
	p = strchr(arg, ':');
	if (p) {
		str2mac(p+1, conf.mac);
		add_feature(dev, VIRTIO_NET_F_MAC);
		*p = '\0';
	}

	/* arg is now either an IP address or a bridge name */
	if (bridging)
		add_to_bridge(ipfd, tapif, arg);
	else
		ip = str2ip(arg);

	/* Set up the tun device. */
	configure_device(ipfd, tapif, ip);

	add_feature(dev, VIRTIO_F_NOTIFY_ON_EMPTY);
	/* Expect Guest to handle everything except UFO */
	add_feature(dev, VIRTIO_NET_F_CSUM);
	add_feature(dev, VIRTIO_NET_F_GUEST_CSUM);
	add_feature(dev, VIRTIO_NET_F_GUEST_TSO4);
	add_feature(dev, VIRTIO_NET_F_GUEST_TSO6);
	add_feature(dev, VIRTIO_NET_F_GUEST_ECN);
	add_feature(dev, VIRTIO_NET_F_HOST_TSO4);
	add_feature(dev, VIRTIO_NET_F_HOST_TSO6);
	add_feature(dev, VIRTIO_NET_F_HOST_ECN);
	/* We handle indirect ring entries */
	add_feature(dev, VIRTIO_RING_F_INDIRECT_DESC);
	set_config(dev, sizeof(conf), &conf);

	/* We don't need the socket any more; setup is done. */
	close(ipfd);

	devices.device_num++;

	if (bridging)
		verbose("device %u: tun %s attached to bridge: %s\n",
			devices.device_num, tapif, arg);
	else
		verbose("device %u: tun %s: %s\n",
			devices.device_num, tapif, arg);
}
/*:*/

/* This hangs off device->priv. */
struct vblk_info {
	/* The size of the file. */
	off64_t len;

	/* The file descriptor for the file. */
	int fd;

};

/*L:210
 * The Disk
 *
 * The disk only has one virtqueue, so it only has one thread.  It is really
 * simple: the Guest asks for a block number and we read or write that position
 * in the file.
 *
 * Before we serviced each virtqueue in a separate thread, that was unacceptably
 * slow: the Guest waits until the read is finished before running anything
 * else, even if it could have been doing useful work.
 *
 * We could have used async I/O, except it's reputed to suck so hard that
 * characters actually go missing from your code when you try to use it.
 */
static void blk_request(struct virtqueue *vq)
{
	struct vblk_info *vblk = vq->dev->priv;
	unsigned int head, out_num, in_num, wlen;
	int ret;
	u8 *in;
	struct virtio_blk_outhdr *out;
	struct iovec iov[vq->vring.num];
	off64_t off;

<<<<<<< HEAD
	/* Get the next request. */
=======
	/*
	 * Get the next request, where we normally wait.  It triggers the
	 * interrupt to acknowledge previously serviced requests (if any).
	 */
>>>>>>> 80ffb3cc
	head = wait_for_vq_desc(vq, iov, &out_num, &in_num);

	/*
	 * Every block request should contain at least one output buffer
	 * (detailing the location on disk and the type of request) and one
	 * input buffer (to hold the result).
	 */
	if (out_num == 0 || in_num == 0)
		errx(1, "Bad virtblk cmd %u out=%u in=%u",
		     head, out_num, in_num);

	out = convert(&iov[0], struct virtio_blk_outhdr);
	in = convert(&iov[out_num+in_num-1], u8);
	/*
	 * For historical reasons, block operations are expressed in 512 byte
	 * "sectors".
	 */
	off = out->sector * 512;

	/*
	 * The block device implements "barriers", where the Guest indicates
	 * that it wants all previous writes to occur before this write.  We
	 * don't have a way of asking our kernel to do a barrier, so we just
	 * synchronize all the data in the file.  Pretty poor, no?
	 */
	if (out->type & VIRTIO_BLK_T_BARRIER)
		fdatasync(vblk->fd);

	/*
	 * In general the virtio block driver is allowed to try SCSI commands.
	 * It'd be nice if we supported eject, for example, but we don't.
	 */
	if (out->type & VIRTIO_BLK_T_SCSI_CMD) {
		fprintf(stderr, "Scsi commands unsupported\n");
		*in = VIRTIO_BLK_S_UNSUPP;
		wlen = sizeof(*in);
	} else if (out->type & VIRTIO_BLK_T_OUT) {
		/*
		 * Write
		 *
		 * Move to the right location in the block file.  This can fail
		 * if they try to write past end.
		 */
		if (lseek64(vblk->fd, off, SEEK_SET) != off)
			err(1, "Bad seek to sector %llu", out->sector);

		ret = writev(vblk->fd, iov+1, out_num-1);
		verbose("WRITE to sector %llu: %i\n", out->sector, ret);

		/*
		 * Grr... Now we know how long the descriptor they sent was, we
		 * make sure they didn't try to write over the end of the block
		 * file (possibly extending it).
		 */
		if (ret > 0 && off + ret > vblk->len) {
			/* Trim it back to the correct length */
			ftruncate64(vblk->fd, vblk->len);
			/* Die, bad Guest, die. */
			errx(1, "Write past end %llu+%u", off, ret);
		}
		wlen = sizeof(*in);
		*in = (ret >= 0 ? VIRTIO_BLK_S_OK : VIRTIO_BLK_S_IOERR);
	} else {
		/*
		 * Read
		 *
		 * Move to the right location in the block file.  This can fail
		 * if they try to read past end.
		 */
		if (lseek64(vblk->fd, off, SEEK_SET) != off)
			err(1, "Bad seek to sector %llu", out->sector);

		ret = readv(vblk->fd, iov+1, in_num-1);
		verbose("READ from sector %llu: %i\n", out->sector, ret);
		if (ret >= 0) {
			wlen = sizeof(*in) + ret;
			*in = VIRTIO_BLK_S_OK;
		} else {
			wlen = sizeof(*in);
			*in = VIRTIO_BLK_S_IOERR;
		}
	}

	/*
	 * OK, so we noted that it was pretty poor to use an fdatasync as a
	 * barrier.  But Christoph Hellwig points out that we need a sync
	 * *afterwards* as well: "Barriers specify no reordering to the front
	 * or the back."  And Jens Axboe confirmed it, so here we are:
	 */
	if (out->type & VIRTIO_BLK_T_BARRIER)
		fdatasync(vblk->fd);

<<<<<<< HEAD
=======
	/* Finished that request. */
>>>>>>> 80ffb3cc
	add_used(vq, head, wlen);
}

/*L:198 This actually sets up a virtual block device. */
static void setup_block_file(const char *filename)
{
	struct device *dev;
	struct vblk_info *vblk;
	struct virtio_blk_config conf;

<<<<<<< HEAD
	/* The device responds to return from I/O thread. */
=======
	/* Creat the device. */
>>>>>>> 80ffb3cc
	dev = new_device("block", VIRTIO_ID_BLOCK);

	/* The device has one virtqueue, where the Guest places requests. */
	add_virtqueue(dev, VIRTQUEUE_NUM, blk_request);

	/* Allocate the room for our own bookkeeping */
	vblk = dev->priv = malloc(sizeof(*vblk));

	/* First we open the file and store the length. */
	vblk->fd = open_or_die(filename, O_RDWR|O_LARGEFILE);
	vblk->len = lseek64(vblk->fd, 0, SEEK_END);

	/* We support barriers. */
	add_feature(dev, VIRTIO_BLK_F_BARRIER);

	/* Tell Guest how many sectors this device has. */
	conf.capacity = cpu_to_le64(vblk->len / 512);

	/*
	 * Tell Guest not to put in too many descriptors at once: two are used
	 * for the in and out elements.
	 */
	add_feature(dev, VIRTIO_BLK_F_SEG_MAX);
	conf.seg_max = cpu_to_le32(VIRTQUEUE_NUM - 2);

<<<<<<< HEAD
	set_config(dev, sizeof(conf), &conf);
=======
	/* Don't try to put whole struct: we have 8 bit limit. */
	set_config(dev, offsetof(struct virtio_blk_config, geometry), &conf);
>>>>>>> 80ffb3cc

	verbose("device %u: virtblock %llu sectors\n",
		++devices.device_num, le64_to_cpu(conf.capacity));
}

<<<<<<< HEAD
struct rng_info {
	int rfd;
};

/* Our random number generator device reads from /dev/random into the Guest's
=======
/*L:211
 * Our random number generator device reads from /dev/random into the Guest's
>>>>>>> 80ffb3cc
 * input buffers.  The usual case is that the Guest doesn't want random numbers
 * and so has no buffers although /dev/random is still readable, whereas
 * console is the reverse.
 *
<<<<<<< HEAD
 * The same logic applies, however. */
=======
 * The same logic applies, however.
 */
struct rng_info {
	int rfd;
};

>>>>>>> 80ffb3cc
static void rng_input(struct virtqueue *vq)
{
	int len;
	unsigned int head, in_num, out_num, totlen = 0;
	struct rng_info *rng_info = vq->dev->priv;
	struct iovec iov[vq->vring.num];

	/* First we need a buffer from the Guests's virtqueue. */
	head = wait_for_vq_desc(vq, iov, &out_num, &in_num);
	if (out_num)
		errx(1, "Output buffers in rng?");

	/*
	 * Just like the console write, we loop to cover the whole iovec.
	 * In this case, short reads actually happen quite a bit.
	 */
	while (!iov_empty(iov, in_num)) {
		len = readv(rng_info->rfd, iov, in_num);
		if (len <= 0)
			err(1, "Read from /dev/random gave %i", len);
		iov_consume(iov, in_num, len);
		totlen += len;
	}

	/* Tell the Guest about the new input. */
	add_used(vq, head, totlen);
}

/*L:199
 * This creates a "hardware" random number device for the Guest.
 */
static void setup_rng(void)
{
	struct device *dev;
	struct rng_info *rng_info = malloc(sizeof(*rng_info));

<<<<<<< HEAD
	rng_info->rfd = open_or_die("/dev/random", O_RDONLY);

	/* The device responds to return from I/O thread. */
=======
	/* Our device's privat info simply contains the /dev/random fd. */
	rng_info->rfd = open_or_die("/dev/random", O_RDONLY);

	/* Create the new device. */
>>>>>>> 80ffb3cc
	dev = new_device("rng", VIRTIO_ID_RNG);
	dev->priv = rng_info;

	/* The device has one virtqueue, where the Guest places inbufs. */
	add_virtqueue(dev, VIRTQUEUE_NUM, rng_input);

	verbose("device %u: rng\n", devices.device_num++);
}
/* That's the end of device setup. */

/*L:230 Reboot is pretty easy: clean up and exec() the Launcher afresh. */
static void __attribute__((noreturn)) restart_guest(void)
{
	unsigned int i;

	/*
	 * Since we don't track all open fds, we simply close everything beyond
	 * stderr.
	 */
	for (i = 3; i < FD_SETSIZE; i++)
		close(i);

	/* Reset all the devices (kills all threads). */
	cleanup_devices();

	execv(main_args[0], main_args);
	err(1, "Could not exec %s", main_args[0]);
}

<<<<<<< HEAD
/*L:220 Finally we reach the core of the Launcher which runs the Guest, serves
 * its input and output, and finally, lays it to rest. */
=======
/*L:220
 * Finally we reach the core of the Launcher which runs the Guest, serves
 * its input and output, and finally, lays it to rest.
 */
>>>>>>> 80ffb3cc
static void __attribute__((noreturn)) run_guest(void)
{
	for (;;) {
		unsigned long notify_addr;
		int readval;

		/* We read from the /dev/lguest device to run the Guest. */
		readval = pread(lguest_fd, &notify_addr,
				sizeof(notify_addr), cpu_id);

		/* One unsigned long means the Guest did HCALL_NOTIFY */
		if (readval == sizeof(notify_addr)) {
			verbose("Notify on address %#lx\n", notify_addr);
			handle_output(notify_addr);
		/* ENOENT means the Guest died.  Reading tells us why. */
		} else if (errno == ENOENT) {
			char reason[1024] = { 0 };
			pread(lguest_fd, reason, sizeof(reason)-1, cpu_id);
			errx(1, "%s", reason);
		/* ERESTART means that we need to reboot the guest */
		} else if (errno == ERESTART) {
			restart_guest();
		/* Anything else means a bug or incompatible change. */
		} else
			err(1, "Running guest failed");
	}
}
/*L:240
 * This is the end of the Launcher.  The good news: we are over halfway
 * through!  The bad news: the most fiendish part of the code still lies ahead
 * of us.
 *
 * Are you ready?  Take a deep breath and join me in the core of the Host, in
 * "make Host".
:*/

static struct option opts[] = {
	{ "verbose", 0, NULL, 'v' },
	{ "tunnet", 1, NULL, 't' },
	{ "block", 1, NULL, 'b' },
	{ "rng", 0, NULL, 'r' },
	{ "initrd", 1, NULL, 'i' },
	{ NULL },
};
static void usage(void)
{
	errx(1, "Usage: lguest [--verbose] "
	     "[--tunnet=(<ipaddr>:<macaddr>|bridge:<bridgename>:<macaddr>)\n"
	     "|--block=<filename>|--initrd=<filename>]...\n"
	     "<mem-in-mb> vmlinux [args...]");
}

/*L:105 The main routine is where the real work begins: */
int main(int argc, char *argv[])
{
	/* Memory, code startpoint and size of the (optional) initrd. */
	unsigned long mem = 0, start, initrd_size = 0;
	/* Two temporaries. */
	int i, c;
	/* The boot information for the Guest. */
	struct boot_params *boot;
	/* If they specify an initrd file to load. */
	const char *initrd_name = NULL;

	/* Save the args: we "reboot" by execing ourselves again. */
	main_args = argv;

<<<<<<< HEAD
	/* First we initialize the device list.  We keep a pointer to the last
	 * device, and the next interrupt number to use for devices (1:
	 * remember that 0 is used by the timer). */
=======
	/*
	 * First we initialize the device list.  We keep a pointer to the last
	 * device, and the next interrupt number to use for devices (1:
	 * remember that 0 is used by the timer).
	 */
>>>>>>> 80ffb3cc
	devices.lastdev = NULL;
	devices.next_irq = 1;

	/* We're CPU 0.  In fact, that's the only CPU possible right now. */
	cpu_id = 0;

	/*
	 * We need to know how much memory so we can set up the device
	 * descriptor and memory pages for the devices as we parse the command
	 * line.  So we quickly look through the arguments to find the amount
	 * of memory now.
	 */
	for (i = 1; i < argc; i++) {
		if (argv[i][0] != '-') {
			mem = atoi(argv[i]) * 1024 * 1024;
			/*
			 * We start by mapping anonymous pages over all of
			 * guest-physical memory range.  This fills it with 0,
			 * and ensures that the Guest won't be killed when it
			 * tries to access it.
			 */
			guest_base = map_zeroed_pages(mem / getpagesize()
						      + DEVICE_PAGES);
			guest_limit = mem;
			guest_max = mem + DEVICE_PAGES*getpagesize();
			devices.descpage = get_pages(1);
			break;
		}
	}

	/* The options are fairly straight-forward */
	while ((c = getopt_long(argc, argv, "v", opts, NULL)) != EOF) {
		switch (c) {
		case 'v':
			verbose = true;
			break;
		case 't':
			setup_tun_net(optarg);
			break;
		case 'b':
			setup_block_file(optarg);
			break;
		case 'r':
			setup_rng();
			break;
		case 'i':
			initrd_name = optarg;
			break;
		default:
			warnx("Unknown argument %s", argv[optind]);
			usage();
		}
	}
	/*
	 * After the other arguments we expect memory and kernel image name,
	 * followed by command line arguments for the kernel.
	 */
	if (optind + 2 > argc)
		usage();

	verbose("Guest base is at %p\n", guest_base);

	/* We always have a console device */
	setup_console();

	/* Now we load the kernel */
	start = load_kernel(open_or_die(argv[optind+1], O_RDONLY));

	/* Boot information is stashed at physical address 0 */
	boot = from_guest_phys(0);

	/* Map the initrd image if requested (at top of physical memory) */
	if (initrd_name) {
		initrd_size = load_initrd(initrd_name, mem);
		/*
		 * These are the location in the Linux boot header where the
		 * start and size of the initrd are expected to be found.
		 */
		boot->hdr.ramdisk_image = mem - initrd_size;
		boot->hdr.ramdisk_size = initrd_size;
		/* The bootloader type 0xFF means "unknown"; that's OK. */
		boot->hdr.type_of_loader = 0xFF;
	}

	/*
	 * The Linux boot header contains an "E820" memory map: ours is a
	 * simple, single region.
	 */
	boot->e820_entries = 1;
	boot->e820_map[0] = ((struct e820entry) { 0, mem, E820_RAM });
	/*
	 * The boot header contains a command line pointer: we put the command
	 * line after the boot header.
	 */
	boot->hdr.cmd_line_ptr = to_guest_phys(boot + 1);
	/* We use a simple helper to copy the arguments separated by spaces. */
	concat((char *)(boot + 1), argv+optind+2);

	/* Boot protocol version: 2.07 supports the fields for lguest. */
	boot->hdr.version = 0x207;

	/* The hardware_subarch value of "1" tells the Guest it's an lguest. */
	boot->hdr.hardware_subarch = 1;

	/* Tell the entry path not to try to reload segment registers. */
	boot->hdr.loadflags |= KEEP_SEGMENTS;

<<<<<<< HEAD
	/* We tell the kernel to initialize the Guest: this returns the open
	 * /dev/lguest file descriptor. */
	tell_kernel(start);

	/* Ensure that we terminate if a child dies. */
=======
	/*
	 * We tell the kernel to initialize the Guest: this returns the open
	 * /dev/lguest file descriptor.
	 */
	tell_kernel(start);

	/* Ensure that we terminate if a device-servicing child dies. */
>>>>>>> 80ffb3cc
	signal(SIGCHLD, kill_launcher);

	/* If we exit via err(), this kills all the threads, restores tty. */
	atexit(cleanup_devices);

	/* Finally, run the Guest.  This doesn't return. */
	run_guest();
}
/*:*/

/*M:999
 * Mastery is done: you now know everything I do.
 *
 * But surely you have seen code, features and bugs in your wanderings which
 * you now yearn to attack?  That is the real game, and I look forward to you
 * patching and forking lguest into the Your-Name-Here-visor.
 *
 * Farewell, and good coding!
 * Rusty Russell.
 */<|MERGE_RESOLUTION|>--- conflicted
+++ resolved
@@ -93,12 +93,7 @@
 static unsigned int __thread cpu_id;
 
 /* This is our list of devices. */
-<<<<<<< HEAD
-struct device_list
-{
-=======
 struct device_list {
->>>>>>> 80ffb3cc
 	/* Counter to assign interrupt numbers. */
 	unsigned int next_irq;
 
@@ -174,15 +169,6 @@
 
 /* The original tty settings to restore on exit. */
 static struct termios orig_term;
-<<<<<<< HEAD
-
-/* We have to be careful with barriers: our devices are all run in separate
- * threads and so we need to make sure that changes visible to the Guest happen
- * in precise order. */
-#define wmb() __asm__ __volatile__("" : : : "memory")
-#define mb() __asm__ __volatile__("" : : : "memory")
-=======
->>>>>>> 80ffb3cc
 
 /*
  * We have to be careful with barriers: our devices are all run in separate
@@ -558,12 +544,8 @@
  * This is where we actually tell the kernel to initialize the Guest.  We
  * saw the arguments it expects when we looked at initialize() in lguest_user.c:
  * the base of Guest "physical" memory, the top physical page to allow and the
-<<<<<<< HEAD
- * entry point for the Guest. */
-=======
  * entry point for the Guest.
  */
->>>>>>> 80ffb3cc
 static void tell_kernel(unsigned long start)
 {
 	unsigned long args[] = { LHREQ_INITIALIZE,
@@ -577,11 +559,7 @@
 }
 /*:*/
 
-<<<<<<< HEAD
-/*
-=======
 /*L:200
->>>>>>> 80ffb3cc
  * Device Handling.
  *
  * When the Guest gives us a buffer, it sends an array of addresses and sizes.
@@ -610,12 +588,8 @@
 /*
  * Each buffer in the virtqueues is actually a chain of descriptors.  This
  * function returns the next descriptor in the chain, or vq->vring.num if we're
-<<<<<<< HEAD
- * at the end. */
-=======
  * at the end.
  */
->>>>>>> 80ffb3cc
 static unsigned next_desc(struct vring_desc *desc,
 			  unsigned int i, unsigned int max)
 {
@@ -636,14 +610,10 @@
 	return next;
 }
 
-<<<<<<< HEAD
-/* This actually sends the interrupt for this virtqueue */
-=======
 /*
  * This actually sends the interrupt for this virtqueue, if we've used a
  * buffer.
  */
->>>>>>> 80ffb3cc
 static void trigger_irq(struct virtqueue *vq)
 {
 	unsigned long buf[] = { LHREQ_IRQ, vq->config.irq };
@@ -663,22 +633,14 @@
 		err(1, "Triggering irq %i", vq->config.irq);
 }
 
-<<<<<<< HEAD
-/* This looks in the virtqueue and for the first available buffer, and converts
-=======
 /*
  * This looks in the virtqueue for the first available buffer, and converts
->>>>>>> 80ffb3cc
  * it to an iovec for convenient access.  Since descriptors consist of some
  * number of output then some number of input descriptors, it's actually two
  * iovecs, but we pack them into one and note how many of each there were.
  *
-<<<<<<< HEAD
- * This function returns the descriptor number found. */
-=======
  * This function waits if necessary, and returns the descriptor number found.
  */
->>>>>>> 80ffb3cc
 static unsigned wait_for_vq_desc(struct virtqueue *vq,
 				 struct iovec iov[],
 				 unsigned int *out_num, unsigned int *in_num)
@@ -687,12 +649,6 @@
 	struct vring_desc *desc;
 	u16 last_avail = lg_last_avail(vq);
 
-<<<<<<< HEAD
-	while (last_avail == vq->vring.avail->idx) {
-		u64 event;
-
-		/* OK, tell Guest about progress up to now. */
-=======
 	/* There's nothing available? */
 	while (last_avail == vq->vring.avail->idx) {
 		u64 event;
@@ -701,21 +657,15 @@
 		 * Since we're about to sleep, now is a good time to tell the
 		 * Guest about what we've used up to now.
 		 */
->>>>>>> 80ffb3cc
 		trigger_irq(vq);
 
 		/* OK, now we need to know about added descriptors. */
 		vq->vring.used->flags &= ~VRING_USED_F_NO_NOTIFY;
 
-<<<<<<< HEAD
-		/* They could have slipped one in as we were doing that: make
-		 * sure it's written, then check again. */
-=======
 		/*
 		 * They could have slipped one in as we were doing that: make
 		 * sure it's written, then check again.
 		 */
->>>>>>> 80ffb3cc
 		mb();
 		if (last_avail != vq->vring.avail->idx) {
 			vq->vring.used->flags |= VRING_USED_F_NO_NOTIFY;
@@ -735,15 +685,10 @@
 		errx(1, "Guest moved used index from %u to %u",
 		     last_avail, vq->vring.avail->idx);
 
-<<<<<<< HEAD
-	/* Grab the next descriptor number they're advertising, and increment
-	 * the index we've seen. */
-=======
 	/*
 	 * Grab the next descriptor number they're advertising, and increment
 	 * the index we've seen.
 	 */
->>>>>>> 80ffb3cc
 	head = vq->vring.avail->ring[last_avail % vq->vring.num];
 	lg_last_avail(vq)++;
 
@@ -758,15 +703,10 @@
 	desc = vq->vring.desc;
 	i = head;
 
-<<<<<<< HEAD
-	/* If this is an indirect entry, then this buffer contains a descriptor
-	 * table which we handle as if it's any normal descriptor chain. */
-=======
 	/*
 	 * If this is an indirect entry, then this buffer contains a descriptor
 	 * table which we handle as if it's any normal descriptor chain.
 	 */
->>>>>>> 80ffb3cc
 	if (desc[i].flags & VRING_DESC_F_INDIRECT) {
 		if (desc[i].len % sizeof(struct vring_desc))
 			errx(1, "Invalid size for indirect buffer table");
@@ -834,15 +774,9 @@
 /*
  * The Console
  *
-<<<<<<< HEAD
- * We associate some data with the console for our exit hack. */
-struct console_abort
-{
-=======
  * We associate some data with the console for our exit hack.
  */
 struct console_abort {
->>>>>>> 80ffb3cc
 	/* How many times have they hit ^C? */
 	int count;
 	/* When did they start? */
@@ -857,41 +791,25 @@
 	struct console_abort *abort = vq->dev->priv;
 	struct iovec iov[vq->vring.num];
 
-<<<<<<< HEAD
-	/* Make sure there's a descriptor waiting. */
-=======
 	/* Make sure there's a descriptor available. */
->>>>>>> 80ffb3cc
 	head = wait_for_vq_desc(vq, iov, &out_num, &in_num);
 	if (out_num)
 		errx(1, "Output buffers in console in queue?");
 
-<<<<<<< HEAD
-	/* Read it in. */
-=======
 	/* Read into it.  This is where we usually wait. */
->>>>>>> 80ffb3cc
 	len = readv(STDIN_FILENO, iov, in_num);
 	if (len <= 0) {
 		/* Ran out of input? */
 		warnx("Failed to get console input, ignoring console.");
-<<<<<<< HEAD
-		/* For simplicity, dying threads kill the whole Launcher.  So
-		 * just nap here. */
-=======
 		/*
 		 * For simplicity, dying threads kill the whole Launcher.  So
 		 * just nap here.
 		 */
->>>>>>> 80ffb3cc
 		for (;;)
 			pause();
 	}
 
-<<<<<<< HEAD
-=======
 	/* Tell the Guest we used a buffer. */
->>>>>>> 80ffb3cc
 	add_used_and_trigger(vq, head, len);
 
 	/*
@@ -900,12 +818,8 @@
 	 * This is such a hack, but works surprisingly well.  Each ^C has to
 	 * be in a buffer by itself, so they can't be too fast.  But we check
 	 * that we get three within about a second, so they can't be too
-<<<<<<< HEAD
-	 * slow. */
-=======
 	 * slow.
 	 */
->>>>>>> 80ffb3cc
 	if (len != 1 || ((char *)iov[0].iov_base)[0] != 3) {
 		abort->count = 0;
 		return;
@@ -930,32 +844,23 @@
 	unsigned int head, out, in;
 	struct iovec iov[vq->vring.num];
 
-<<<<<<< HEAD
-	head = wait_for_vq_desc(vq, iov, &out, &in);
-	if (in)
-		errx(1, "Input buffers in console output queue?");
-=======
 	/* We usually wait in here, for the Guest to give us something. */
 	head = wait_for_vq_desc(vq, iov, &out, &in);
 	if (in)
 		errx(1, "Input buffers in console output queue?");
 
 	/* writev can return a partial write, so we loop here. */
->>>>>>> 80ffb3cc
 	while (!iov_empty(iov, out)) {
 		int len = writev(STDOUT_FILENO, iov, out);
 		if (len <= 0)
 			err(1, "Write to stdout gave %i", len);
 		iov_consume(iov, out, len);
 	}
-<<<<<<< HEAD
-=======
 
 	/*
 	 * We're finished with that buffer: if we're going to sleep,
 	 * wait_for_vq_desc() will prod the Guest with an interrupt.
 	 */
->>>>>>> 80ffb3cc
 	add_used(vq, head, 0);
 }
 
@@ -975,16 +880,30 @@
 	unsigned int head, out, in;
 	struct iovec iov[vq->vring.num];
 
-<<<<<<< HEAD
+	/* We usually wait in here for the Guest to give us a packet. */
 	head = wait_for_vq_desc(vq, iov, &out, &in);
 	if (in)
 		errx(1, "Input buffers in net output queue?");
+	/*
+	 * Send the whole thing through to /dev/net/tun.  It expects the exact
+	 * same format: what a coincidence!
+	 */
 	if (writev(net_info->tunfd, iov, out) < 0)
 		errx(1, "Write to tun failed?");
+
+	/*
+	 * Done with that one; wait_for_vq_desc() will send the interrupt if
+	 * all packets are processed.
+	 */
 	add_used(vq, head, 0);
 }
 
-/* Will reading from this file descriptor block? */
+/*
+ * Handling network input is a bit trickier, because I've tried to optimize it.
+ *
+ * First we have a helper routine which tells is if from this file descriptor
+ * (ie. the /dev/net/tun device) will block:
+ */
 static bool will_block(int fd)
 {
 	fd_set fdset;
@@ -994,89 +913,17 @@
 	return select(fd+1, &fdset, NULL, NULL, &zero) != 1;
 }
 
-/* This is where we handle packets coming in from the tun device to our
- * Guest. */
-=======
-	/* We usually wait in here for the Guest to give us a packet. */
-	head = wait_for_vq_desc(vq, iov, &out, &in);
-	if (in)
-		errx(1, "Input buffers in net output queue?");
-	/*
-	 * Send the whole thing through to /dev/net/tun.  It expects the exact
-	 * same format: what a coincidence!
-	 */
-	if (writev(net_info->tunfd, iov, out) < 0)
-		errx(1, "Write to tun failed?");
-
-	/*
-	 * Done with that one; wait_for_vq_desc() will send the interrupt if
-	 * all packets are processed.
-	 */
-	add_used(vq, head, 0);
-}
-
-/*
- * Handling network input is a bit trickier, because I've tried to optimize it.
- *
- * First we have a helper routine which tells is if from this file descriptor
- * (ie. the /dev/net/tun device) will block:
- */
-static bool will_block(int fd)
-{
-	fd_set fdset;
-	struct timeval zero = { 0, 0 };
-	FD_ZERO(&fdset);
-	FD_SET(fd, &fdset);
-	return select(fd+1, &fdset, NULL, NULL, &zero) != 1;
-}
-
 /*
  * This handles packets coming in from the tun device to our Guest.  Like all
  * service routines, it gets called again as soon as it returns, so you don't
  * see a while(1) loop here.
  */
->>>>>>> 80ffb3cc
 static void net_input(struct virtqueue *vq)
 {
 	int len;
 	unsigned int head, out, in;
 	struct iovec iov[vq->vring.num];
 	struct net_info *net_info = vq->dev->priv;
-<<<<<<< HEAD
-
-	head = wait_for_vq_desc(vq, iov, &out, &in);
-	if (out)
-		errx(1, "Output buffers in net input queue?");
-
-	/* Deliver interrupt now, since we're about to sleep. */
-	if (vq->pending_used && will_block(net_info->tunfd))
-		trigger_irq(vq);
-
-	len = readv(net_info->tunfd, iov, in);
-	if (len <= 0)
-		err(1, "Failed to read from tun.");
-	add_used(vq, head, len);
-}
-
-/* This is the helper to create threads. */
-static int do_thread(void *_vq)
-{
-	struct virtqueue *vq = _vq;
-
-	for (;;)
-		vq->service(vq);
-	return 0;
-}
-
-/* When a child dies, we kill our entire process group with SIGTERM.  This
- * also has the side effect that the shell restores the console for us! */
-static void kill_launcher(int signal)
-{
-	kill(0, SIGTERM);
-}
-
-static void reset_device(struct device *dev)
-=======
 
 	/*
 	 * Get a descriptor to write an incoming packet into.  This will also
@@ -1196,67 +1043,6 @@
 }
 
 static void start_device(struct device *dev)
->>>>>>> 80ffb3cc
-{
-	unsigned int i;
-	struct virtqueue *vq;
-
-<<<<<<< HEAD
-	verbose("Resetting device %s\n", dev->name);
-
-	/* Clear any features they've acked. */
-	memset(get_feature_bits(dev) + dev->feature_len, 0, dev->feature_len);
-
-	/* We're going to be explicitly killing threads, so ignore them. */
-	signal(SIGCHLD, SIG_IGN);
-
-	/* Zero out the virtqueues, get rid of their threads */
-	for (vq = dev->vq; vq; vq = vq->next) {
-		if (vq->thread != (pid_t)-1) {
-			kill(vq->thread, SIGTERM);
-			waitpid(vq->thread, NULL, 0);
-			vq->thread = (pid_t)-1;
-		}
-		memset(vq->vring.desc, 0,
-		       vring_size(vq->config.num, LGUEST_VRING_ALIGN));
-		lg_last_avail(vq) = 0;
-	}
-	dev->running = false;
-
-	/* Now we care if threads die. */
-	signal(SIGCHLD, (void *)kill_launcher);
-}
-
-static void create_thread(struct virtqueue *vq)
-{
-	/* Create stack for thread and run it.  Since stack grows
-	 * upwards, we point the stack pointer to the end of this
-	 * region. */
-	char *stack = malloc(32768);
-	unsigned long args[] = { LHREQ_EVENTFD,
-				 vq->config.pfn*getpagesize(), 0 };
-
-	/* Create a zero-initialized eventfd. */
-	vq->eventfd = eventfd(0, 0);
-	if (vq->eventfd < 0)
-		err(1, "Creating eventfd");
-	args[2] = vq->eventfd;
-
-	/* Attach an eventfd to this virtqueue: it will go off
-	 * when the Guest does an LHCALL_NOTIFY for this vq. */
-	if (write(lguest_fd, &args, sizeof(args)) != 0)
-		err(1, "Attaching eventfd");
-
-	/* CLONE_VM: because it has to access the Guest memory, and
-	 * SIGCHLD so we get a signal if it dies. */
-	vq->thread = clone(do_thread, stack + 32768, CLONE_VM | SIGCHLD, vq);
-	if (vq->thread == (pid_t)-1)
-		err(1, "Creating clone");
-	/* We close our local copy, now the child has it. */
-	close(vq->eventfd);
-}
-
-static void start_device(struct device *dev)
 {
 	unsigned int i;
 	struct virtqueue *vq;
@@ -1280,27 +1066,6 @@
 {
 	struct device *dev;
 
-=======
-	verbose("Device %s OK: offered", dev->name);
-	for (i = 0; i < dev->feature_len; i++)
-		verbose(" %02x", get_feature_bits(dev)[i]);
-	verbose(", accepted");
-	for (i = 0; i < dev->feature_len; i++)
-		verbose(" %02x", get_feature_bits(dev)
-			[dev->feature_len+i]);
-
-	for (vq = dev->vq; vq; vq = vq->next) {
-		if (vq->service)
-			create_thread(vq);
-	}
-	dev->running = true;
-}
-
-static void cleanup_devices(void)
-{
-	struct device *dev;
-
->>>>>>> 80ffb3cc
 	for (dev = devices.dev; dev; dev = dev->next)
 		reset_device(dev);
 
@@ -1325,14 +1090,10 @@
 	}
 }
 
-<<<<<<< HEAD
-/* This is the generic routine we call when the Guest uses LHCALL_NOTIFY. */
-=======
 /*L:215
  * This is the generic routine we call when the Guest uses LHCALL_NOTIFY.  In
  * particular, it's used to notify us of device status changes during boot.
  */
->>>>>>> 80ffb3cc
 static void handle_output(unsigned long addr)
 {
 	struct device *i;
@@ -1341,22 +1102,15 @@
 	for (i = devices.dev; i; i = i->next) {
 		struct virtqueue *vq;
 
-<<<<<<< HEAD
-		/* Notifications to device descriptors update device status. */
-=======
 		/*
 		 * Notifications to device descriptors mean they updated the
 		 * device status.
 		 */
->>>>>>> 80ffb3cc
 		if (from_guest_phys(addr) == i->desc) {
 			update_device_status(i);
 			return;
 		}
 
-<<<<<<< HEAD
-		/* Devices *can* be used before status is set to DRIVER_OK. */
-=======
 		/*
 		 * Devices *can* be used before status is set to DRIVER_OK.
 		 * The original plan was that they would never do this: they
@@ -1368,16 +1122,12 @@
 		 * If we see this, we start the device: once it's running, we
 		 * expect the device to catch all the notifications.
 		 */
->>>>>>> 80ffb3cc
 		for (vq = i->vq; vq; vq = vq->next) {
 			if (addr != vq->config.pfn*getpagesize())
 				continue;
 			if (i->running)
 				errx(1, "Notification on running %s", i->name);
-<<<<<<< HEAD
-=======
 			/* This just calls create_thread() for each virtqueue */
->>>>>>> 80ffb3cc
 			start_device(i);
 			return;
 		}
@@ -1461,14 +1211,11 @@
 	vq->next = NULL;
 	vq->last_avail_idx = 0;
 	vq->dev = dev;
-<<<<<<< HEAD
-=======
 
 	/*
 	 * This is the routine the service thread will run, and its Process ID
 	 * once it's running.
 	 */
->>>>>>> 80ffb3cc
 	vq->service = service;
 	vq->thread = (pid_t)-1;
 
@@ -1542,12 +1289,8 @@
  * calling new_dev_desc() to allocate the descriptor and device memory.  We
  * don't actually start the service threads until later.
  *
-<<<<<<< HEAD
- * See what I mean about userspace being boring? */
-=======
  * See what I mean about userspace being boring?
  */
->>>>>>> 80ffb3cc
 static struct device *new_device(const char *name, u16 type)
 {
 	struct device *dev = malloc(sizeof(*dev));
@@ -1604,12 +1347,8 @@
 	 * The console needs two virtqueues: the input then the output.  When
 	 * they put something the input queue, we make sure we're listening to
 	 * stdin.  When they put something in the output queue, we write it to
-<<<<<<< HEAD
-	 * stdout. */
-=======
 	 * stdout.
 	 */
->>>>>>> 80ffb3cc
 	add_virtqueue(dev, VIRTQUEUE_NUM, console_input);
 	add_virtqueue(dev, VIRTQUEUE_NUM, console_output);
 
@@ -1617,12 +1356,8 @@
 }
 /*:*/
 
-<<<<<<< HEAD
-/*M:010 Inter-guest networking is an interesting area.  Simplest is to have a
-=======
 /*M:010
  * Inter-guest networking is an interesting area.  Simplest is to have a
->>>>>>> 80ffb3cc
  * --sharenet=<name> option which opens or creates a named pipe.  This can be
  * used to send packets to another guest in a 1:1 manner.
  *
@@ -1767,12 +1502,7 @@
 	dev = new_device("net", VIRTIO_ID_NET);
 	dev->priv = net_info;
 
-<<<<<<< HEAD
-	/* Network devices need a receive and a send queue, just like
-	 * console. */
-=======
 	/* Network devices need a recv and a send queue, just like console. */
->>>>>>> 80ffb3cc
 	add_virtqueue(dev, VIRTQUEUE_NUM, net_input);
 	add_virtqueue(dev, VIRTQUEUE_NUM, net_output);
 
@@ -1869,14 +1599,10 @@
 	struct iovec iov[vq->vring.num];
 	off64_t off;
 
-<<<<<<< HEAD
-	/* Get the next request. */
-=======
 	/*
 	 * Get the next request, where we normally wait.  It triggers the
 	 * interrupt to acknowledge previously serviced requests (if any).
 	 */
->>>>>>> 80ffb3cc
 	head = wait_for_vq_desc(vq, iov, &out_num, &in_num);
 
 	/*
@@ -1969,10 +1695,7 @@
 	if (out->type & VIRTIO_BLK_T_BARRIER)
 		fdatasync(vblk->fd);
 
-<<<<<<< HEAD
-=======
 	/* Finished that request. */
->>>>>>> 80ffb3cc
 	add_used(vq, head, wlen);
 }
 
@@ -1983,11 +1706,7 @@
 	struct vblk_info *vblk;
 	struct virtio_blk_config conf;
 
-<<<<<<< HEAD
-	/* The device responds to return from I/O thread. */
-=======
 	/* Creat the device. */
->>>>>>> 80ffb3cc
 	dev = new_device("block", VIRTIO_ID_BLOCK);
 
 	/* The device has one virtqueue, where the Guest places requests. */
@@ -2013,41 +1732,25 @@
 	add_feature(dev, VIRTIO_BLK_F_SEG_MAX);
 	conf.seg_max = cpu_to_le32(VIRTQUEUE_NUM - 2);
 
-<<<<<<< HEAD
-	set_config(dev, sizeof(conf), &conf);
-=======
 	/* Don't try to put whole struct: we have 8 bit limit. */
 	set_config(dev, offsetof(struct virtio_blk_config, geometry), &conf);
->>>>>>> 80ffb3cc
 
 	verbose("device %u: virtblock %llu sectors\n",
 		++devices.device_num, le64_to_cpu(conf.capacity));
 }
 
-<<<<<<< HEAD
+/*L:211
+ * Our random number generator device reads from /dev/random into the Guest's
+ * input buffers.  The usual case is that the Guest doesn't want random numbers
+ * and so has no buffers although /dev/random is still readable, whereas
+ * console is the reverse.
+ *
+ * The same logic applies, however.
+ */
 struct rng_info {
 	int rfd;
 };
 
-/* Our random number generator device reads from /dev/random into the Guest's
-=======
-/*L:211
- * Our random number generator device reads from /dev/random into the Guest's
->>>>>>> 80ffb3cc
- * input buffers.  The usual case is that the Guest doesn't want random numbers
- * and so has no buffers although /dev/random is still readable, whereas
- * console is the reverse.
- *
-<<<<<<< HEAD
- * The same logic applies, however. */
-=======
- * The same logic applies, however.
- */
-struct rng_info {
-	int rfd;
-};
-
->>>>>>> 80ffb3cc
 static void rng_input(struct virtqueue *vq)
 {
 	int len;
@@ -2084,16 +1787,10 @@
 	struct device *dev;
 	struct rng_info *rng_info = malloc(sizeof(*rng_info));
 
-<<<<<<< HEAD
-	rng_info->rfd = open_or_die("/dev/random", O_RDONLY);
-
-	/* The device responds to return from I/O thread. */
-=======
 	/* Our device's privat info simply contains the /dev/random fd. */
 	rng_info->rfd = open_or_die("/dev/random", O_RDONLY);
 
 	/* Create the new device. */
->>>>>>> 80ffb3cc
 	dev = new_device("rng", VIRTIO_ID_RNG);
 	dev->priv = rng_info;
 
@@ -2123,15 +1820,10 @@
 	err(1, "Could not exec %s", main_args[0]);
 }
 
-<<<<<<< HEAD
-/*L:220 Finally we reach the core of the Launcher which runs the Guest, serves
- * its input and output, and finally, lays it to rest. */
-=======
 /*L:220
  * Finally we reach the core of the Launcher which runs the Guest, serves
  * its input and output, and finally, lays it to rest.
  */
->>>>>>> 80ffb3cc
 static void __attribute__((noreturn)) run_guest(void)
 {
 	for (;;) {
@@ -2199,17 +1891,11 @@
 	/* Save the args: we "reboot" by execing ourselves again. */
 	main_args = argv;
 
-<<<<<<< HEAD
-	/* First we initialize the device list.  We keep a pointer to the last
-	 * device, and the next interrupt number to use for devices (1:
-	 * remember that 0 is used by the timer). */
-=======
 	/*
 	 * First we initialize the device list.  We keep a pointer to the last
 	 * device, and the next interrupt number to use for devices (1:
 	 * remember that 0 is used by the timer).
 	 */
->>>>>>> 80ffb3cc
 	devices.lastdev = NULL;
 	devices.next_irq = 1;
 
@@ -2317,13 +2003,6 @@
 	/* Tell the entry path not to try to reload segment registers. */
 	boot->hdr.loadflags |= KEEP_SEGMENTS;
 
-<<<<<<< HEAD
-	/* We tell the kernel to initialize the Guest: this returns the open
-	 * /dev/lguest file descriptor. */
-	tell_kernel(start);
-
-	/* Ensure that we terminate if a child dies. */
-=======
 	/*
 	 * We tell the kernel to initialize the Guest: this returns the open
 	 * /dev/lguest file descriptor.
@@ -2331,7 +2010,6 @@
 	tell_kernel(start);
 
 	/* Ensure that we terminate if a device-servicing child dies. */
->>>>>>> 80ffb3cc
 	signal(SIGCHLD, kill_launcher);
 
 	/* If we exit via err(), this kills all the threads, restores tty. */
