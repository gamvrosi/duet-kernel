/*
 * linux/arch/arm/mach-omap2/board-omap3beagle.c
 *
 * Copyright (C) 2008 Texas Instruments
 *
 * Modified from mach-omap2/board-3430sdp.c
 *
 * Initial code: Syed Mohammed Khasim
 *
 * This program is free software; you can redistribute it and/or modify
 * it under the terms of the GNU General Public License version 2 as
 * published by the Free Software Foundation.
 */

#include <linux/kernel.h>
#include <linux/init.h>
#include <linux/platform_device.h>
#include <linux/delay.h>
#include <linux/err.h>
#include <linux/clk.h>
#include <linux/io.h>
#include <linux/leds.h>
#include <linux/gpio.h>
#include <linux/input.h>
#include <linux/gpio_keys.h>
#include <linux/opp.h>

#include <linux/mtd/mtd.h>
#include <linux/mtd/partitions.h>
#include <linux/mtd/nand.h>
#include <linux/mmc/host.h>

#include <linux/regulator/machine.h>
#include <linux/i2c/twl.h>

#include <mach/hardware.h>
#include <asm/mach-types.h>
#include <asm/mach/arch.h>
#include <asm/mach/map.h>
#include <asm/mach/flash.h>

#include <plat/board.h>
#include <plat/common.h>
#include <video/omapdss.h>
#include <video/omap-panel-dvi.h>
#include <plat/gpmc.h>
#include <plat/nand.h>
#include <plat/usb.h>
#include <plat/omap_device.h>

#include "mux.h"
#include "hsmmc.h"
#include "pm.h"
#include "common-board-devices.h"

/*
 * OMAP3 Beagle revision
 * Run time detection of Beagle revision is done by reading GPIO.
 * GPIO ID -
 *	AXBX	= GPIO173, GPIO172, GPIO171: 1 1 1
 *	C1_3	= GPIO173, GPIO172, GPIO171: 1 1 0
 *	C4	= GPIO173, GPIO172, GPIO171: 1 0 1
 *	XMA/XMB = GPIO173, GPIO172, GPIO171: 0 0 0
 *	XMC = GPIO173, GPIO172, GPIO171: 0 1 0
 */
enum {
	OMAP3BEAGLE_BOARD_UNKN = 0,
	OMAP3BEAGLE_BOARD_AXBX,
	OMAP3BEAGLE_BOARD_C1_3,
	OMAP3BEAGLE_BOARD_C4,
	OMAP3BEAGLE_BOARD_XM,
	OMAP3BEAGLE_BOARD_XMC,
};

static u8 omap3_beagle_version;

/*
 * Board-specific configuration
 * Defaults to BeagleBoard-xMC
 */
static struct {
	int mmc1_gpio_wp;
	int usb_pwr_level;
	int reset_gpio;
	int usr_button_gpio;
} beagle_config = {
	.mmc1_gpio_wp = -EINVAL,
	.usb_pwr_level = GPIOF_OUT_INIT_LOW,
	.reset_gpio = 129,
	.usr_button_gpio = 4,
};

static struct gpio omap3_beagle_rev_gpios[] __initdata = {
	{ 171, GPIOF_IN, "rev_id_0"    },
	{ 172, GPIOF_IN, "rev_id_1" },
	{ 173, GPIOF_IN, "rev_id_2"    },
};

static void __init omap3_beagle_init_rev(void)
{
	int ret;
	u16 beagle_rev = 0;

	omap_mux_init_gpio(171, OMAP_PIN_INPUT_PULLUP);
	omap_mux_init_gpio(172, OMAP_PIN_INPUT_PULLUP);
	omap_mux_init_gpio(173, OMAP_PIN_INPUT_PULLUP);

	ret = gpio_request_array(omap3_beagle_rev_gpios,
				 ARRAY_SIZE(omap3_beagle_rev_gpios));
	if (ret < 0) {
		printk(KERN_ERR "Unable to get revision detection GPIO pins\n");
		omap3_beagle_version = OMAP3BEAGLE_BOARD_UNKN;
		return;
	}

	beagle_rev = gpio_get_value(171) | (gpio_get_value(172) << 1)
			| (gpio_get_value(173) << 2);

	gpio_free_array(omap3_beagle_rev_gpios,
			ARRAY_SIZE(omap3_beagle_rev_gpios));

	switch (beagle_rev) {
	case 7:
		printk(KERN_INFO "OMAP3 Beagle Rev: Ax/Bx\n");
		omap3_beagle_version = OMAP3BEAGLE_BOARD_AXBX;
		beagle_config.mmc1_gpio_wp = 29;
		beagle_config.reset_gpio = 170;
		beagle_config.usr_button_gpio = 7;
		break;
	case 6:
		printk(KERN_INFO "OMAP3 Beagle Rev: C1/C2/C3\n");
		omap3_beagle_version = OMAP3BEAGLE_BOARD_C1_3;
		beagle_config.mmc1_gpio_wp = 23;
		beagle_config.reset_gpio = 170;
		beagle_config.usr_button_gpio = 7;
		break;
	case 5:
		printk(KERN_INFO "OMAP3 Beagle Rev: C4\n");
		omap3_beagle_version = OMAP3BEAGLE_BOARD_C4;
		beagle_config.mmc1_gpio_wp = 23;
		beagle_config.reset_gpio = 170;
		beagle_config.usr_button_gpio = 7;
		break;
	case 0:
		printk(KERN_INFO "OMAP3 Beagle Rev: xM Ax/Bx\n");
		omap3_beagle_version = OMAP3BEAGLE_BOARD_XM;
		beagle_config.usb_pwr_level = GPIOF_OUT_INIT_HIGH;
		break;
	case 2:
		printk(KERN_INFO "OMAP3 Beagle Rev: xM C\n");
		omap3_beagle_version = OMAP3BEAGLE_BOARD_XMC;
		break;
	default:
		printk(KERN_INFO "OMAP3 Beagle Rev: unknown %hd\n", beagle_rev);
		omap3_beagle_version = OMAP3BEAGLE_BOARD_UNKN;
	}
}

static struct mtd_partition omap3beagle_nand_partitions[] = {
	/* All the partition sizes are listed in terms of NAND block size */
	{
		.name		= "X-Loader",
		.offset		= 0,
		.size		= 4 * NAND_BLOCK_SIZE,
		.mask_flags	= MTD_WRITEABLE,	/* force read-only */
	},
	{
		.name		= "U-Boot",
		.offset		= MTDPART_OFS_APPEND,	/* Offset = 0x80000 */
		.size		= 15 * NAND_BLOCK_SIZE,
		.mask_flags	= MTD_WRITEABLE,	/* force read-only */
	},
	{
		.name		= "U-Boot Env",
		.offset		= MTDPART_OFS_APPEND,	/* Offset = 0x260000 */
		.size		= 1 * NAND_BLOCK_SIZE,
	},
	{
		.name		= "Kernel",
		.offset		= MTDPART_OFS_APPEND,	/* Offset = 0x280000 */
		.size		= 32 * NAND_BLOCK_SIZE,
	},
	{
		.name		= "File System",
		.offset		= MTDPART_OFS_APPEND,	/* Offset = 0x680000 */
		.size		= MTDPART_SIZ_FULL,
	},
};

/* DSS */

static int beagle_enable_dvi(struct omap_dss_device *dssdev)
{
	if (gpio_is_valid(dssdev->reset_gpio))
		gpio_set_value(dssdev->reset_gpio, 1);

	return 0;
}

static void beagle_disable_dvi(struct omap_dss_device *dssdev)
{
	if (gpio_is_valid(dssdev->reset_gpio))
		gpio_set_value(dssdev->reset_gpio, 0);
}

static struct panel_dvi_platform_data dvi_panel = {
	.platform_enable = beagle_enable_dvi,
	.platform_disable = beagle_disable_dvi,
	.i2c_bus_num = 3,
};

static struct omap_dss_device beagle_dvi_device = {
	.type = OMAP_DISPLAY_TYPE_DPI,
	.name = "dvi",
	.driver_name = "dvi",
	.data = &dvi_panel,
	.phy.dpi.data_lines = 24,
	.reset_gpio = -EINVAL,
};

static struct omap_dss_device beagle_tv_device = {
	.name = "tv",
	.driver_name = "venc",
	.type = OMAP_DISPLAY_TYPE_VENC,
	.phy.venc.type = OMAP_DSS_VENC_TYPE_SVIDEO,
};

static struct omap_dss_device *beagle_dss_devices[] = {
	&beagle_dvi_device,
	&beagle_tv_device,
};

static struct omap_dss_board_info beagle_dss_data = {
	.num_devices = ARRAY_SIZE(beagle_dss_devices),
	.devices = beagle_dss_devices,
	.default_device = &beagle_dvi_device,
};

static void __init beagle_display_init(void)
{
	int r;

	r = gpio_request_one(beagle_dvi_device.reset_gpio, GPIOF_OUT_INIT_LOW,
			     "DVI reset");
	if (r < 0)
		printk(KERN_ERR "Unable to get DVI reset GPIO\n");
}

#include "sdram-micron-mt46h32m32lf-6.h"

static struct omap2_hsmmc_info mmc[] = {
	{
		.mmc		= 1,
		.caps		= MMC_CAP_4_BIT_DATA | MMC_CAP_8_BIT_DATA,
		.gpio_wp	= -EINVAL,
	},
	{}	/* Terminator */
};

static struct regulator_consumer_supply beagle_vmmc1_supply[] = {
	REGULATOR_SUPPLY("vmmc", "omap_hsmmc.0"),
};

static struct regulator_consumer_supply beagle_vsim_supply[] = {
	REGULATOR_SUPPLY("vmmc_aux", "omap_hsmmc.0"),
};

static struct gpio_led gpio_leds[];

static int beagle_twl_gpio_setup(struct device *dev,
		unsigned gpio, unsigned ngpio)
{
	int r;

	if (beagle_config.mmc1_gpio_wp != -EINVAL)
		omap_mux_init_gpio(beagle_config.mmc1_gpio_wp, OMAP_PIN_INPUT);
	mmc[0].gpio_wp = beagle_config.mmc1_gpio_wp;
	/* gpio + 0 is "mmc0_cd" (input/IRQ) */
	mmc[0].gpio_cd = gpio + 0;
	omap2_hsmmc_init(mmc);

	/*
	 * TWL4030_GPIO_MAX + 0 == ledA, EHCI nEN_USB_PWR (out, XM active
	 * high / others active low)
	 * DVI reset GPIO is different between beagle revisions
	 */
	/* Valid for all -xM revisions */
	if (cpu_is_omap3630()) {
		/*
		 * gpio + 1 on Xm controls the TFP410's enable line (active low)
		 * gpio + 2 control varies depending on the board rev as below:
		 * P7/P8 revisions(prototype): Camera EN
		 * A2+ revisions (production): LDO (DVI, serial, led blocks)
		 */
		r = gpio_request_one(gpio + 1, GPIOF_OUT_INIT_LOW,
				     "nDVI_PWR_EN");
		if (r)
			pr_err("%s: unable to configure nDVI_PWR_EN\n",
				__func__);
		r = gpio_request_one(gpio + 2, GPIOF_OUT_INIT_HIGH,
				     "DVI_LDO_EN");
		if (r)
			pr_err("%s: unable to configure DVI_LDO_EN\n",
				__func__);
	} else {
		/*
		 * REVISIT: need ehci-omap hooks for external VBUS
		 * power switch and overcurrent detect
		 */
		if (gpio_request_one(gpio + 1, GPIOF_IN, "EHCI_nOC"))
			pr_err("%s: unable to configure EHCI_nOC\n", __func__);
	}
	beagle_dvi_device.reset_gpio = beagle_config.reset_gpio;

	gpio_request_one(gpio + TWL4030_GPIO_MAX, beagle_config.usb_pwr_level,
			"nEN_USB_PWR");

	/* TWL4030_GPIO_MAX + 1 == ledB, PMU_STAT (out, active low LED) */
	gpio_leds[2].gpio = gpio + TWL4030_GPIO_MAX + 1;

	return 0;
}

static struct twl4030_gpio_platform_data beagle_gpio_data = {
	.gpio_base	= OMAP_MAX_GPIO_LINES,
	.irq_base	= TWL4030_GPIO_IRQ_BASE,
	.irq_end	= TWL4030_GPIO_IRQ_END,
	.use_leds	= true,
	.pullups	= BIT(1),
	.pulldowns	= BIT(2) | BIT(6) | BIT(7) | BIT(8) | BIT(13)
				| BIT(15) | BIT(16) | BIT(17),
	.setup		= beagle_twl_gpio_setup,
};

/* VMMC1 for MMC1 pins CMD, CLK, DAT0..DAT3 (20 mA, plus card == max 220 mA) */
static struct regulator_init_data beagle_vmmc1 = {
	.constraints = {
		.min_uV			= 1850000,
		.max_uV			= 3150000,
		.valid_modes_mask	= REGULATOR_MODE_NORMAL
					| REGULATOR_MODE_STANDBY,
		.valid_ops_mask		= REGULATOR_CHANGE_VOLTAGE
					| REGULATOR_CHANGE_MODE
					| REGULATOR_CHANGE_STATUS,
	},
	.num_consumer_supplies	= ARRAY_SIZE(beagle_vmmc1_supply),
	.consumer_supplies	= beagle_vmmc1_supply,
};

/* VSIM for MMC1 pins DAT4..DAT7 (2 mA, plus card == max 50 mA) */
static struct regulator_init_data beagle_vsim = {
	.constraints = {
		.min_uV			= 1800000,
		.max_uV			= 3000000,
		.valid_modes_mask	= REGULATOR_MODE_NORMAL
					| REGULATOR_MODE_STANDBY,
		.valid_ops_mask		= REGULATOR_CHANGE_VOLTAGE
					| REGULATOR_CHANGE_MODE
					| REGULATOR_CHANGE_STATUS,
	},
	.num_consumer_supplies	= ARRAY_SIZE(beagle_vsim_supply),
	.consumer_supplies	= beagle_vsim_supply,
};

static struct twl4030_platform_data beagle_twldata = {
	/* platform_data for children goes here */
	.gpio		= &beagle_gpio_data,
	.vmmc1		= &beagle_vmmc1,
	.vsim		= &beagle_vsim,
};

static struct i2c_board_info __initdata beagle_i2c_eeprom[] = {
       {
               I2C_BOARD_INFO("eeprom", 0x50),
       },
};

static int __init omap3_beagle_i2c_init(void)
{
	omap3_pmic_get_config(&beagle_twldata,
			TWL_COMMON_PDATA_USB | TWL_COMMON_PDATA_AUDIO,
			TWL_COMMON_REGULATOR_VDAC | TWL_COMMON_REGULATOR_VPLL2);

	beagle_twldata.vpll2->constraints.name = "VDVI";

	omap3_pmic_init("twl4030", &beagle_twldata);
	/* Bus 3 is attached to the DVI port where devices like the pico DLP
	 * projector don't work reliably with 400kHz */
	omap_register_i2c_bus(3, 100, beagle_i2c_eeprom, ARRAY_SIZE(beagle_i2c_eeprom));
	return 0;
}

static struct gpio_led gpio_leds[] = {
	{
		.name			= "beagleboard::usr0",
		.default_trigger	= "heartbeat",
		.gpio			= 150,
	},
	{
		.name			= "beagleboard::usr1",
		.default_trigger	= "mmc0",
		.gpio			= 149,
	},
	{
		.name			= "beagleboard::pmu_stat",
		.gpio			= -EINVAL,	/* gets replaced */
		.active_low		= true,
	},
};

static struct gpio_led_platform_data gpio_led_info = {
	.leds		= gpio_leds,
	.num_leds	= ARRAY_SIZE(gpio_leds),
};

static struct platform_device leds_gpio = {
	.name	= "leds-gpio",
	.id	= -1,
	.dev	= {
		.platform_data	= &gpio_led_info,
	},
};

static struct gpio_keys_button gpio_buttons[] = {
	{
		.code			= BTN_EXTRA,
		/* Dynamically assigned depending on board */
		.gpio			= -EINVAL,
		.desc			= "user",
		.wakeup			= 1,
	},
};

static struct gpio_keys_platform_data gpio_key_info = {
	.buttons	= gpio_buttons,
	.nbuttons	= ARRAY_SIZE(gpio_buttons),
};

static struct platform_device keys_gpio = {
	.name	= "gpio-keys",
	.id	= -1,
	.dev	= {
		.platform_data	= &gpio_key_info,
	},
};

<<<<<<< HEAD
static void __init omap3_beagle_init_early(void)
{
	omap2_init_common_infrastructure();
}

=======
>>>>>>> df80442d
static struct platform_device *omap3_beagle_devices[] __initdata = {
	&leds_gpio,
	&keys_gpio,
};

static const struct usbhs_omap_board_data usbhs_bdata __initconst = {

	.port_mode[0] = OMAP_EHCI_PORT_MODE_PHY,
	.port_mode[1] = OMAP_EHCI_PORT_MODE_PHY,
	.port_mode[2] = OMAP_USBHS_PORT_MODE_UNUSED,

	.phy_reset  = true,
	.reset_gpio_port[0]  = -EINVAL,
	.reset_gpio_port[1]  = 147,
	.reset_gpio_port[2]  = -EINVAL
};

#ifdef CONFIG_OMAP_MUX
static struct omap_board_mux board_mux[] __initdata = {
	{ .reg_offset = OMAP_MUX_TERMINATOR },
};
#endif

static void __init beagle_opp_init(void)
{
	int r = 0;

	/* Initialize the omap3 opp table */
	if (omap3_opp_init()) {
		pr_err("%s: opp default init failed\n", __func__);
		return;
	}

	/* Custom OPP enabled for all xM versions */
	if (cpu_is_omap3630()) {
		struct device *mpu_dev, *iva_dev;

		mpu_dev = omap_device_get_by_hwmod_name("mpu");
		iva_dev = omap_device_get_by_hwmod_name("iva");

		if (!mpu_dev || !iva_dev) {
			pr_err("%s: Aiee.. no mpu/dsp devices? %p %p\n",
				__func__, mpu_dev, iva_dev);
			return;
		}
		/* Enable MPU 1GHz and lower opps */
		r = opp_enable(mpu_dev, 800000000);
		/* TODO: MPU 1GHz needs SR and ABB */

		/* Enable IVA 800MHz and lower opps */
		r |= opp_enable(iva_dev, 660000000);
		/* TODO: DSP 800MHz needs SR and ABB */
		if (r) {
			pr_err("%s: failed to enable higher opp %d\n",
				__func__, r);
			/*
			 * Cleanup - disable the higher freqs - we dont care
			 * about the results
			 */
			opp_disable(mpu_dev, 800000000);
			opp_disable(iva_dev, 660000000);
		}
	}
	return;
}

static void __init omap3_beagle_init(void)
{
	omap3_mux_init(board_mux, OMAP_PACKAGE_CBB);
	omap3_beagle_init_rev();
	omap3_beagle_i2c_init();

	gpio_buttons[0].gpio = beagle_config.usr_button_gpio;

	platform_add_devices(omap3_beagle_devices,
			ARRAY_SIZE(omap3_beagle_devices));
	omap_display_init(&beagle_dss_data);
	omap_serial_init();
	omap_sdrc_init(mt46h32m32lf6_sdrc_params,
				  mt46h32m32lf6_sdrc_params);

	omap_mux_init_gpio(170, OMAP_PIN_INPUT);
	/* REVISIT leave DVI powered down until it's needed ... */
	gpio_request_one(170, GPIOF_OUT_INIT_HIGH, "DVI_nPD");

	usb_musb_init(NULL);
	usbhs_init(&usbhs_bdata);
	omap_nand_flash_init(NAND_BUSWIDTH_16, omap3beagle_nand_partitions,
			     ARRAY_SIZE(omap3beagle_nand_partitions));

	/* Ensure msecure is mux'd to be able to set the RTC. */
	omap_mux_init_signal("sys_drm_msecure", OMAP_PIN_OFF_OUTPUT_HIGH);

	/* Ensure SDRC pins are mux'd for self-refresh */
	omap_mux_init_signal("sdrc_cke0", OMAP_PIN_OUTPUT);
	omap_mux_init_signal("sdrc_cke1", OMAP_PIN_OUTPUT);

	beagle_display_init();
	beagle_opp_init();
}

MACHINE_START(OMAP3_BEAGLE, "OMAP3 Beagle Board")
	/* Maintainer: Syed Mohammed Khasim - http://beagleboard.org */
	.atag_offset	= 0x100,
	.reserve	= omap_reserve,
	.map_io		= omap3_map_io,
<<<<<<< HEAD
	.init_early	= omap3_beagle_init_early,
=======
	.init_early	= omap3_init_early,
>>>>>>> df80442d
	.init_irq	= omap3_init_irq,
	.init_machine	= omap3_beagle_init,
	.timer		= &omap3_secure_timer,
MACHINE_END<|MERGE_RESOLUTION|>--- conflicted
+++ resolved
@@ -444,14 +444,6 @@
 	},
 };
 
-<<<<<<< HEAD
-static void __init omap3_beagle_init_early(void)
-{
-	omap2_init_common_infrastructure();
-}
-
-=======
->>>>>>> df80442d
 static struct platform_device *omap3_beagle_devices[] __initdata = {
 	&leds_gpio,
 	&keys_gpio,
@@ -558,11 +550,7 @@
 	.atag_offset	= 0x100,
 	.reserve	= omap_reserve,
 	.map_io		= omap3_map_io,
-<<<<<<< HEAD
-	.init_early	= omap3_beagle_init_early,
-=======
 	.init_early	= omap3_init_early,
->>>>>>> df80442d
 	.init_irq	= omap3_init_irq,
 	.init_machine	= omap3_beagle_init,
 	.timer		= &omap3_secure_timer,
