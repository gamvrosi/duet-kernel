--- conflicted
+++ resolved
@@ -217,10 +217,7 @@
 #define MMC_CARD_SDXC		(1<<6)		/* card is SDXC */
 #define MMC_CARD_REMOVED	(1<<7)		/* card has been removed */
 #define MMC_STATE_HIGHSPEED_200	(1<<8)		/* card is in HS200 mode */
-<<<<<<< HEAD
-=======
 #define MMC_STATE_SLEEP		(1<<9)		/* card is in sleep state */
->>>>>>> e2920638
 	unsigned int		quirks; 	/* card quirks */
 #define MMC_QUIRK_LENIENT_FN0	(1<<0)		/* allow SDIO FN0 writes outside of the VS CCCR range */
 #define MMC_QUIRK_BLKSZ_FOR_BYTE_MODE (1<<1)	/* use func->cur_blksize */
@@ -386,10 +383,7 @@
 #define mmc_sd_card_uhs(c)	((c)->state & MMC_STATE_ULTRAHIGHSPEED)
 #define mmc_card_ext_capacity(c) ((c)->state & MMC_CARD_SDXC)
 #define mmc_card_removed(c)	((c) && ((c)->state & MMC_CARD_REMOVED))
-<<<<<<< HEAD
-=======
 #define mmc_card_is_sleep(c)	((c)->state & MMC_STATE_SLEEP)
->>>>>>> e2920638
 
 #define mmc_card_set_present(c)	((c)->state |= MMC_STATE_PRESENT)
 #define mmc_card_set_readonly(c) ((c)->state |= MMC_STATE_READONLY)
@@ -401,10 +395,7 @@
 #define mmc_sd_card_set_uhs(c) ((c)->state |= MMC_STATE_ULTRAHIGHSPEED)
 #define mmc_card_set_ext_capacity(c) ((c)->state |= MMC_CARD_SDXC)
 #define mmc_card_set_removed(c) ((c)->state |= MMC_CARD_REMOVED)
-<<<<<<< HEAD
-=======
 #define mmc_card_set_sleep(c)	((c)->state |= MMC_STATE_SLEEP)
->>>>>>> e2920638
 
 #define mmc_card_clr_sleep(c)	((c)->state &= ~MMC_STATE_SLEEP)
 /*
